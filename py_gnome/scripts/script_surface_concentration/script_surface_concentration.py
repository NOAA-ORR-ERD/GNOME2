--- conflicted
+++ resolved
@@ -48,33 +48,27 @@
                   uncertain=False)
 
     print 'adding outputters'
-<<<<<<< HEAD
     renderer = Renderer(output_dir=images_dir,
                         size=(800, 800),
-                        # viewport=((-70.5, 41.5),
-                        #           (-69.5, 42.5)),
+                        # viewport=((-70.25, 41.75), # FIXME -- why doesn't this work?
+                        #           (-69.75, 42.25)),
                         projection_class=GeoProjection)
     renderer.viewport = ((-70.25, 41.75),
                          (-69.75, 42.25))
-=======
-    renderer = Renderer(output_dir=images_dir)
-                        # size=(800, 800),
-                        # viewport=((-70.5, 41.5),
-                                  # (-69.5, 42.5)),
-                        # projection_class=GeoProjection)
+    model.outputters += renderer
+    netcdf_file = os.path.join(base_dir, 'surface_concentration.nc')
+    scripting.remove_netcdf(netcdf_file)
+    model.outputters += NetCDFOutput(netcdf_file, surface_conc='kde')
 
->>>>>>> 6029760b
-    model.outputters += renderer
-    # netcdf_file = os.path.join(base_dir, 'surface_concentration.nc')
-    # scripting.remove_netcdf(netcdf_file)
-    # model.outputters += NetCDFOutput(netcdf_file, surface_conc='kde')
-    
     shape_file = os.path.join(base_dir, 'surface_concentration')
     model.outputters += ShapeOutput(shape_file, surface_conc='kde')
 
-    kmz_file = os.path.join(base_dir, 'surface_concentration.kmz')
-    scripting.remove_netcdf(kmz_file)
-    model.outputters += KMZOutput(kmz_file, surface_conc='kde')
+    shp_file = os.path.join(base_dir, 'surface_concentration')
+    scripting.remove_netcdf(shp_file + ".zip")
+    model.outputters += ShapeOutput(shp_file,
+                                    zip_output=False,
+                                    surface_conc="kde",
+                                    )
 
     print 'adding a RandomMover:'
     model.movers += RandomMover(diffusion_coef=100000)
@@ -93,13 +87,12 @@
 
     end_time = start_time + timedelta(hours=12)
     spill = point_line_release_spill(num_elements=100,
-                                     amount=1000,
+                                     amount=10000,
                                      units='gal',
                                      start_position=(-70.0, 42, 0.0),
                                      release_time=start_time,
                                      end_release_time=end_time,
-                                     amount=10000,
-                                     units="barrels")
+                                     )
 
     model.spills += spill
 
