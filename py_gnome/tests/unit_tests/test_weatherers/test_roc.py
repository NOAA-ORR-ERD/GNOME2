'''
tests for ROC
'''
from datetime import datetime, timedelta

import numpy as np
from pytest import raises, mark

import unit_conversion as us

from gnome.basic_types import oil_status, fate

<<<<<<< HEAD
from gnome.weatherers.roc import (Burn, Disperse, Skim)
=======
from gnome.weatherers.roc import (Burn, Disperse, Platform)
>>>>>>> 1d44cf57
from gnome.weatherers import (WeatheringData,
                              FayGravityViscous,
                              weatherer_sort,
                              Emulsification,
                              Evaporation)
from gnome.spill_container import SpillContainer
from gnome.spill import point_line_release_spill
from gnome.utilities.inf_datetime import InfDateTime
from gnome.environment import Waves, constant_wind, Water

from ..conftest import (test_oil, sample_model_weathering2)

delay = 1.
time_step = 900
rel_time = datetime(2012, 9, 15, 12, 0)
active_start = rel_time + timedelta(seconds=time_step)
active_stop = active_start + timedelta(hours=24.)
amount = 36000.
units = 'kg'
wind = constant_wind(15., 0)
water = Water()
waves = Waves(wind, water)

class ROCTests:
    @classmethod
    def mk_objs(cls, sample_model_fcn2):
        model = sample_model_weathering2(sample_model_fcn2, test_oil, 333.0)
        model.set_make_default_refs(True)
        model.environment += [waves, wind, water]
        model.weatherers += Evaporation(wind=wind, water=water)
        model.weatherers += Emulsification(waves=waves)
        return (model.spills.items()[0], model)

    def prepare_test_objs(self, obj_arrays=None):
        self.model.rewind()
        self.model.rewind()
        at = set()

        for wd in self.model.weatherers:
            wd.prepare_for_model_run(self.sc)
            at.update(wd.array_types)

        if obj_arrays is not None:
            at.update(obj_arrays)

        self.sc.prepare_for_model_run(at)

    def reset_and_release(self, rel_time=None, time_step=900.0):
        self.prepare_test_objs()
        if rel_time is None:
            rel_time = self.sc.spills[0].release_time

        num_rel = self.sc.release_elements(time_step, rel_time)
        if num_rel > 0:
            for wd in self.model.weatherers:
                wd.initialize_data(self.sc, num_rel)

    def step(self, test_weatherer, time_step, model_time):
        test_weatherer.prepare_for_model_step(self.sc, time_step, model_time)
        self.model.step()
        test_weatherer.weather_elements(self.sc, time_step, model_time)

class TestRocGeneral(ROCTests):
    burn = Burn(offset=50.0,
                boom_length=250.0,
                boom_draft=10.0,
                speed=2.0,
                throughput=0.75,
                burn_efficiency_type=1,
                timeseries=np.array([(rel_time, rel_time + timedelta(hours=12.))]))

    def test_get_thickness(self, sample_model_fcn2):
        (self.sc, self.model) = ROCTests.mk_objs(sample_model_fcn2)
        self.reset_and_release()
        assert self.burn._get_thickness(self.sc) == 0.0
        self.model.step()
#         assert self.burn._get_thickness(self.sc) == 0.16786582186002749
        self.model.step()
#         assert self.burn._get_thickness(self.sc) == 0.049809899105767913

class TestROCBurn(ROCTests):
    burn = Burn(offset=50.0,
                 boom_length=250.0,
                 boom_draft=10.0,
                 speed=2.0,
                 throughput=0.75,
                 burn_efficiency_type=1,
                 timeseries=np.array([(rel_time, rel_time + timedelta(hours=12.))]))

    def test_prepare_for_model_run(self, sample_model_fcn2):
        (self.sc, self.model) = ROCTests.mk_objs(sample_model_fcn2)
        self.reset_and_release()
        self.burn.prepare_for_model_run(self.sc)
        assert self.sc.mass_balance['burned'] == 0.0
        assert self.sc.mass_balance[self.burn.id] == 0.0
        assert self.sc.mass_balance['boomed'] == 0.0
        assert self.burn._swath_width == 75
        assert self.burn._area == 1718.75
        assert self.burn.boom_draft == 10
        assert self.burn._offset_time == 14.805
        assert round(self.burn._boom_capacity) == 477
        assert len(self.sc.report[self.burn.id]) == 1
        assert self.burn._area_coverage_rate == 0.3488372093023256
        assert len(self.burn.timeseries) == 1

    def test_reports(self, sample_model_fcn2):
        (self.sc, self.model) = ROCTests.mk_objs(sample_model_fcn2)
        self.reset_and_release()
        self.burn.boom_length = 3500.0
        self.burn.prepare_for_model_run(self.sc)
        assert self.burn._swath_width == 1050
        assert len(self.burn.report) == 2

    def test_serialize(self, sample_model_fcn2):
        (self.sc, self.model) = ROCTests.mk_objs(sample_model_fcn2)
        self.reset_and_release()
        self.burn.serialize()

    def test_prepare_for_model_step(self, sample_model_fcn2):
        (self.sc, self.model) = ROCTests.mk_objs(sample_model_fcn2)
        self.reset_and_release()

        self.burn.prepare_for_model_run(self.sc)
        self.burn.prepare_for_model_step(self.sc, time_step, active_start)

        assert self.burn._active == True
        assert self.burn._ts_collected == 93576.38888888889

    def test_weather_elements(self, sample_model_fcn2):
        (self.sc, self.model) = ROCTests.mk_objs(sample_model_fcn2)
        self.reset_and_release()
        burn = Burn(offset=3000.0,
                 boom_length=100.0,
                 boom_draft=10.0,
                 speed=2.0,
                 throughput=0.75,
                 burn_efficiency_type=1,
                 timeseries=np.array([(rel_time, rel_time + timedelta(hours=12.))]))

        self.model.weatherers.append(burn)
        self.model.rewind()
        self.model.step()
        self.model.step()
        assert burn._ts_collected == self.sc.mass_balance['boomed']
        assert burn._ts_collected <= burn._boom_capacity
        assert burn._burn_rate == 0.14
        assert burn._burn_time == 1414.2857142857142
        assert burn._is_boom_full == True
        assert burn._is_collecting == False
        assert burn._is_transiting == True
        collected = self.sc.mass_balance['boomed']
        self.model.step()
        assert burn._is_transiting == False
        assert burn._is_burning == True
        self.model.step()
        assert self.sc.mass_balance['burned'] != 0
        assert burn._burn_time_remaining <= burn._burn_time
        self.model.step()
        assert self.sc.mass_balance['boomed'] == 0
        assert self.sc.mass_balance['burned'] == collected
        assert burn._is_burning == False
        assert burn._is_cleaning == True
        self.model.step()
        self.model.step()
        self.model.step()
        self.model.step()
        self.model.step()
        self.model.step()
        assert burn._is_cleaning == False
        assert burn._is_transiting == True
        assert burn._is_boom_filled == False

        self.model.step()
        self.model.step()
        self.model.step()
        assert burn._active == True
        assert burn._is_collecting == False
        assert burn._is_transiting == False
        assert burn._is_cleaning == False
        assert burn._is_burning == True

    def test_serialization(self):
        b = TestROCBurn.burn
        import pprint as pp
        ser = b.serialize()
        pp.pprint(ser)
        deser = Burn.deserialize(ser)

        pp.pprint(deser)

        b2 = Burn.new_from_dict(deser)
        ser2 = b2.serialize()
        pp.pprint(ser2)

        print 'INCORRECT BELOW'

        ser.pop('id')
        ser2.pop('id')
        assert ser == ser2


    def test_step(self, sample_model_fcn2):
        (self.sc, self.model) = ROCTests.mk_objs(sample_model_fcn2)
        self.reset_and_release()
        self.model.step()


class TestPlatform(ROCTests):

    def test_construction(self):
        p = Platform()
        assert p.units == dict([(k,v[0]) for k, v in Platform._attr.items()])
        p = Platform(_name = "Test Platform")
        assert p.transit_speed == 150
        assert p.max_op_time == 4
        p = Platform(_name = "Test Platform", units = {'transit_speed':'m/s'})
        assert p.units['transit_speed'] == 'm/s'

    def test_serialization(self):
        p = Platform(_name='Test Platform')
        import pprint as pp
        ser = p.serialize()
        pp.pprint(ser)
        deser = Platform.deserialize(ser)

        pp.pprint(deser)

        p2 = Platform.new_from_dict(deser)
        ser2 = p2.serialize()
        pp.pprint(ser2)

        print 'INCORRECT BELOW'

        ser.pop('id')
        ser2.pop('id')
        assert ser == ser2



class TestRocChemDispersion(ROCTests):

    def test_construction(self):
        d = Disperse(name='testname',
                     transit=100,
                     platform='Test Platform')
<<<<<<< HEAD
        r = d.uconv('payload')
        #payload in gallons, computation in gallons, so no conversion
        assert d.platform['payload'] == r
        assert False

class TestRocSkim(ROCTests):
    skim = Skim(speed=2.0,
                storage=2000.0,
                swath_width=150,
                group='A',
                throughput=0.75,
                nameplate_pump=100.0,
                skim_efficiency_type='meh',
                recovery=0.75,
                recovery_ef=0.75,
                decant=0.75,
                decant_pump=150.0,
                rig_time=30,
                transit_time=2)

    def test_preare_for_model_run(self, sample_model_fcn2):
        return True
=======
        #payload in gallons, computation in gallons, so no conversion
>>>>>>> 1d44cf57
<|MERGE_RESOLUTION|>--- conflicted
+++ resolved
@@ -10,11 +10,7 @@
 
 from gnome.basic_types import oil_status, fate
 
-<<<<<<< HEAD
-from gnome.weatherers.roc import (Burn, Disperse, Skim)
-=======
-from gnome.weatherers.roc import (Burn, Disperse, Platform)
->>>>>>> 1d44cf57
+from gnome.weatherers.roc import (Burn, Disperse, Skim, Platform)
 from gnome.weatherers import (WeatheringData,
                               FayGravityViscous,
                               weatherer_sort,
@@ -260,8 +256,6 @@
         d = Disperse(name='testname',
                      transit=100,
                      platform='Test Platform')
-<<<<<<< HEAD
-        r = d.uconv('payload')
         #payload in gallons, computation in gallons, so no conversion
         assert d.platform['payload'] == r
         assert False
@@ -282,7 +276,4 @@
                 transit_time=2)
 
     def test_preare_for_model_run(self, sample_model_fcn2):
-        return True
-=======
-        #payload in gallons, computation in gallons, so no conversion
->>>>>>> 1d44cf57
+        return True