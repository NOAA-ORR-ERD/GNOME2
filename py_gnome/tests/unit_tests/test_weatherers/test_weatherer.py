--- conflicted
+++ resolved
@@ -13,12 +13,7 @@
 from gnome.environment import Water
 from gnome.spill.substance import GnomeOil
 
-<<<<<<< HEAD
-from oil_library import get_oil_props
-from .conftest import weathering_data_arrays, test_oil
-=======
 from conftest import weathering_data_arrays, test_oil
->>>>>>> 4c8457d6
 
 from gnome.weatherers import (Weatherer,
                               HalfLifeWeatherer,
