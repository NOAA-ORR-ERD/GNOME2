'''
Test evaporation module
'''
from __future__ import print_function
from __future__ import division
from __future__ import absolute_import
from __future__ import unicode_literals

from datetime import timedelta, datetime

import pytest
import numpy as np

from gnome.model import Model
from gnome.spill import point_line_release_spill
from gnome.environment import constant_wind, Water, Wind
from gnome.weatherers import Evaporation
from gnome.outputters import WeatheringOutput
from gnome.basic_types import oil_status

<<<<<<< HEAD
from .conftest import weathering_data_arrays, test_oil
# from ..conftest import (sample_model,
#                         sample_model_weathering)
=======
from conftest import weathering_data_arrays, test_oil

>>>>>>> 93a179de
from ..conftest import (# sample_model,
                        sample_model_weathering)


def test_evaporation_no_wind():
    evap = Evaporation(Water(), wind=constant_wind(0., 0))
    (sc, time_step) = weathering_data_arrays(evap.array_types, evap.water)[:2]

    model_time = (sc.spills[0].release_time +
                  timedelta(seconds=time_step))

    evap.prepare_for_model_run(sc)
    evap.prepare_for_model_step(sc, time_step, model_time)
    evap.weather_elements(sc, time_step, model_time)
    for spill in sc.spills:
        mask = sc.get_spill_mask(spill)
        assert np.all(sc['evap_decay_constant'][mask, :] < 0.0)


@pytest.mark.parametrize(('oil', 'temp', 'num_elems', 'on'),
                         [(test_oil, 311.15, 3, True),
                          ('oil_6', 311.15, 3, False)
                          ])
def test_evaporation(oil, temp, num_elems, on):
    '''
    still working on tests ..
    '''
    time_step = 15. * 60

    evap = Evaporation(Water(), wind=constant_wind(1., 0))
    evap.on = on

    sc = weathering_data_arrays(evap.array_types, evap.water, time_step)[0]

    model_time = (sc.spills[0].release_time + timedelta(seconds=time_step))

    evap.prepare_for_model_run(sc)
    evap.prepare_for_model_step(sc, time_step, model_time)
    init_mass = sc['mass_components'].copy()
    evap.weather_elements(sc, time_step, model_time)

    if on:
        assert np.all(sc['frac_lost'] > 0) and np.all(sc['frac_lost'] < 1.0)

        # all elements experience the same evaporation
        assert np.all(sc['frac_lost'][0] == sc['frac_lost'])

    for spill in sc.spills:
        mask = sc.get_spill_mask(spill)
        if on:
            assert np.all(sc['evap_decay_constant'][mask, :] < 0.0)
        else:
            assert np.all(sc['evap_decay_constant'][mask, :] == 0.0)

    print('\nevap_decay_const', sc['evap_decay_constant'])
    print('frac_lost', sc['frac_lost'])

    if on:
        assert sc.mass_balance['evaporated'] > 0.0
        print('total evaporated', sc.mass_balance['evaporated'])
    else:
        assert 'evaporated' not in sc.mass_balance
        assert np.all(sc['mass_components'] == init_mass)


class TestDecayConst(object):
    '''
    WIP - Currently has one working test, but may have more so grouped it in
    a class
    '''
    def setup_test(self, end_time_delay, num_les, ts=900.):
        stime = datetime(2015, 1, 1, 12, 0)
        etime = stime + end_time_delay
        st_pos = (0, 0, 0)
        oil = test_oil

        m1 = Model(start_time=stime, time_step=ts)
        m1.environment += [constant_wind(0, 0), Water()]
        m1.weatherers += Evaporation()
        m1.spills += point_line_release_spill(num_les[0], st_pos, stime,
                                              end_release_time=etime,
                                              substance=oil,
                                              amount=36000, units='kg')
        m1.outputters += WeatheringOutput()

        m2 = Model(start_time=stime, time_step=ts)
        m2.environment += [constant_wind(0, 0), Water()]
        m2.weatherers += Evaporation()
        m2.spills += point_line_release_spill(num_les[1], st_pos, stime,
                                              end_release_time=etime,
                                              substance=oil,
                                              amount=36000, units='kg')
        m2.outputters += WeatheringOutput()
        return (m1, m2)

    @pytest.mark.skipif(reason="not sure how to test dependence on timestep")
    def test_evap_decay_const_vary_ts(self, delay=timedelta(0)):
        '''
        evap decay constant does depend on timestep since thickness has a
        nonlinear dependence on age so varying the timestep gives different
        evaporation results
        '''
        (m1, m2) = self.setup_test(delay, (10, 10))
        m2.time_step = 900

        for ix in range(m1.num_time_steps):
            w1 = m1.step()['WeatheringOutput']
            if ix == 0:
                w2 = m2.step()['WeatheringOutput']

            if ix > 0:
                for _ in range(4):
                    w2 = m2.step()['WeatheringOutput']

                val1 = list(w1.values())
                val2 = list(w2.values())
                d_time1 = val1.pop(4)
                d_time2 = val2.pop(4)

                if d_time1 == d_time2:
                    assert np.allclose(val1, val2)

    @pytest.mark.parametrize("end_time_delay", [timedelta(hours=0),
                                                timedelta(hours=4)])
    def test_evap_decay_const_vary_numLE(self, end_time_delay):
        '''
        test checks the evaporation decay constant does not depend on the
        number of elements.
        '''
        # for a 15min timestep, make sure at least one LE per timestep is
        # released for test to work.
        if end_time_delay.total_seconds() == 0:
            num_les_one_per_ts = 1
        else:
            num_les_one_per_ts = end_time_delay.total_seconds() / 900.

        (m1, m2) = self.setup_test(end_time_delay, (2*num_les_one_per_ts,
                                                    4 * num_les_one_per_ts))

        for ix in range(m1.num_time_steps):
            w1 = m1.step()['WeatheringOutput']
            w2 = m2.step()['WeatheringOutput']

            d_time1 = w1.pop('time_stamp')
            d_time2 = w2.pop('time_stamp')

            print("Completed step ", ix)
            assert d_time1 == d_time2
            assert np.allclose(list(w1.values()), list(w2.values()))


def assert_helper(sc, new_p):
    'common assertions for spills and data in SpillContainer'
    total_mass = sum([spill.get_mass() for spill in sc.spills])
    arrays = {'evap_decay_constant', 'mass_components', 'mass', 'status_codes'}

    substances_list = sc.itersubstancedata(arrays)
    print(substances_list)
    for substance, data in substances_list:
        if len(sc) > new_p:
            old_le = len(sc) - new_p
            inwater = data['status_codes'][:old_le] == oil_status.in_water
            assert np.all(data['evap_decay_constant'][:old_le, :][inwater] <
                          0.0)
            assert np.all(data['evap_decay_constant'][:old_le, :][~inwater] ==
                          0.0)

            assert np.allclose(np.sum(data['mass_components'], 1),
                               data['mass'])

            # not an instantaneous release so following is true even at step 0
            assert data['mass'].sum() < total_mass

        if new_p > 0:
            #new_p/2 because of new step release behavior May 2020
            assert np.all(data['evap_decay_constant'][ - (new_p // 2):, :] == 0.0)


@pytest.mark.parametrize(('oil', 'temp'), [('oil_6', 333.0),
                                           (test_oil, 311.15),
                                           ])
def test_full_run(sample_model_fcn, oil, temp):
    '''
    test evaporation outputs for a full run of model.
    This contains a mover so at some point several elements end up on_land.
    This test also checks the evap_decay_constant for elements that are not
    in water is 0 so mass is unchanged.
    '''
    model = sample_model_weathering(sample_model_fcn, oil, temp, 10)
    model.environment += [Water(temp), constant_wind(1., 0)]
    model.weatherers += [Evaporation(model.environment[-2],
                                     model.environment[-1])]
    released = 0
    init_rho = model.spills[0].substance.density_at_temp(temp)
    init_vis = model.spills[0].substance.kvis_at_temp(temp)
    for step in model:
        for sc in list(model.spills.items()):
            assert_helper(sc, sc.num_released - released)
            released = sc.num_released
            if sc.num_released > 0:
                assert np.all(sc['density'] >= init_rho)
                assert np.all(sc['viscosity'] >= init_vis)

            mask = sc['status_codes'] == oil_status.in_water
            assert sc.mass_balance['floating'] == np.sum(sc['mass'][mask])

            print(("Amount released: {0}".
                   format(sc.mass_balance['amount_released'])))
            print("Mass floating: {0}".format(sc.mass_balance['floating']))
            print("Mass evap: {0}".format(sc.mass_balance['evaporated']))
            print("LEs in water: {0}".format(sum(mask)))
            print("Mass on land: {0}".format(np.sum(sc['mass'][~mask])))

            print("Completed step: {0}\n".format(step['step_num']))

    # print("failing on purpose")
    # assert False


def test_full_run_evap_not_active(sample_model_fcn):
    'no water/wind object'
    model = sample_model_weathering(sample_model_fcn, 'oil_6')
    model.weatherers += Evaporation(on=False)
    model.outputters += WeatheringOutput()
    for step in model:
        '''
        if no weatherers, then no weathering output - need to add on/off
        switch to WeatheringOutput
        '''
        assert 'evaporated' not in step['WeatheringOutput']
        assert ('time_stamp' in step['WeatheringOutput'])

        print(("Completed step: {0}".format(step['step_num'])))


@pytest.mark.skipif(reason="serialization for weatherers overall needs review")
def test_serialize_deseriailize():
    'test serialize/deserialize for webapi'
    e = Evaporation()
    wind = constant_wind(1., 0)
    water = Water()
    json_ = e.serialize()
    json_['wind'] = wind.serialize()
    json_['water'] = water.serialize()

    # deserialize and ensure the dict's are correct
    d_ = Evaporation.deserialize(json_)
    assert d_['wind'] == Wind.deserialize(json_['wind'])
    assert d_['water'] == Water.deserialize(json_['water'])
    d_['wind'] = wind
    d_['water'] = water
    e.update_from_dict(d_)
    assert e.wind is wind
    assert e.water is water<|MERGE_RESOLUTION|>--- conflicted
+++ resolved
@@ -18,14 +18,7 @@
 from gnome.outputters import WeatheringOutput
 from gnome.basic_types import oil_status
 
-<<<<<<< HEAD
 from .conftest import weathering_data_arrays, test_oil
-# from ..conftest import (sample_model,
-#                         sample_model_weathering)
-=======
-from conftest import weathering_data_arrays, test_oil
-
->>>>>>> 93a179de
 from ..conftest import (# sample_model,
                         sample_model_weathering)
 
