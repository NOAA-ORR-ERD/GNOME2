'''
test object in environment module
'''
import pytest
from datetime import datetime
import numpy as np
from unit_conversion import InvalidUnitError
from gnome.environment import Water
from gnome.environment import TemperatureTS

<<<<<<< HEAD

def test_Water_init():
    w = Water()
    # no idea what this is about !
    # t = TemperatureTS(name='test',
    #                   units='K',
    #                   time=w.time,
    #                   data=np.array([[300]]))
    # assert w.temperature == t
    assert w.salinity == 35.0
    w = Water(temperature=273, salinity=0)
    assert w.temperature == 273.0
    assert w.salinity == 0.0
=======
# def test_Water_init():
#     w = Water()
#     t = TemperatureTS(name='test', units='K', time=[w.temperature.time], data=np.array([[300]]))
#     assert w.temperature == t
#     assert w.salinity == 35.0
#     w = Water(temperature=273, salinity=0)
#     assert w.temperature == 273.0
#     assert w.salinity == 0.0
>>>>>>> 9338314c


# currently salinity only have psu in there since there is no conversion from
# psu to ppt, though ppt is a valid unit - needs to be fixed
# similarly, sediment only has mg/l as units - decide if we want more units
# here
@pytest.mark.parametrize(("attr", "unit"), [('temperature', 'kg'),
                                            ('sediment', 'kg'),
                                            ('salinity', 'ppt'),
                                            ('wave_height', 'l'),
                                            ('fetch', 'ppt')])
def test_exceptions(attr, unit):
    w = Water()

    with pytest.raises(InvalidUnitError):
        w.get(attr, unit)

    with pytest.raises(InvalidUnitError):
        w.set(attr, 5, unit)


@pytest.mark.parametrize(("attr", "unit", "val", "si_val"),
                         [('temperature', 'C', 0, 273.16),
                          ('sediment', 'mg/l', 5, 0.005),
                          ('sediment', 'percent', 0.005, 0.05),
                          ('wave_height', 'cm', 100.0, 1.0),
                          ('fetch', 'km', 1.0, 1000.0)])
def test_Water_get(attr, unit, val, si_val):
    w = Water()
    setattr(w, attr, val)
    w.units[attr] = unit

    assert w.get(attr) == si_val
    assert w.get(attr, unit) == val


@pytest.mark.parametrize(("attr", "unit"), [('temperature', 'F'),
                                            ('sediment', 'mg/l'),
                                            ('sediment', 'part per thousand'),
                                            ('wave_height', 'km'),
                                            ('fetch', 'km')])
def test_Water_set(attr, unit):
    w = Water()
    w.set(attr, 1.0, unit)
    assert getattr(w, attr) == 1.0
    assert w.units[attr] == unit


def test_Water_density():
    '''
    for default salinity and water temp, water density is > 1000.0 kg/m^3
    '''
    w = Water()
    assert w.density > 1000.0


def test_Water_update_from_dict():
    '''
    test that the update_from_dict correctly sets fetch and wave_height to None
    if it is dropped from json payload so user chose compute from wind option.
    '''
    w = Water()
    json_ = w.serialize()
    w.fetch = 0.0
    w.wave_height = 1.0
    json_with_values = w.serialize()

    w.update_from_dict(Water.deserialize(json_))
    assert w.fetch is None
    assert w.wave_height is None

    w.update_from_dict(Water.deserialize(json_with_values))
    assert w.fetch == 0.0
    assert w.wave_height == 1.0


@pytest.mark.parametrize(("attr", "unit", "val", "exp_si"),
                         [('temperature', 'C', 0, 273.16),
                          ('sediment', 'mg/l', 5, 0.005),
                          ('wave_height', 'km', .001, 1),
                          ('fetch', 'km', .01, 10),
                          ('fetch', 'm', 0.323, 0.323)])
def test_properties_in_si(attr, unit, val, exp_si):
    '''
    set properties in non SI units and check default get() returns it in SI
    '''
    kw = {attr: val, 'units': {attr: unit}}
    w = Water(**kw)
    assert getattr(w, attr) == val
    assert w.units[attr] == unit

    assert w.get(attr) == exp_si<|MERGE_RESOLUTION|>--- conflicted
+++ resolved
@@ -8,21 +8,6 @@
 from gnome.environment import Water
 from gnome.environment import TemperatureTS
 
-<<<<<<< HEAD
-
-def test_Water_init():
-    w = Water()
-    # no idea what this is about !
-    # t = TemperatureTS(name='test',
-    #                   units='K',
-    #                   time=w.time,
-    #                   data=np.array([[300]]))
-    # assert w.temperature == t
-    assert w.salinity == 35.0
-    w = Water(temperature=273, salinity=0)
-    assert w.temperature == 273.0
-    assert w.salinity == 0.0
-=======
 # def test_Water_init():
 #     w = Water()
 #     t = TemperatureTS(name='test', units='K', time=[w.temperature.time], data=np.array([[300]]))
@@ -31,7 +16,6 @@
 #     w = Water(temperature=273, salinity=0)
 #     assert w.temperature == 273.0
 #     assert w.salinity == 0.0
->>>>>>> 9338314c
 
 
 # currently salinity only have psu in there since there is no conversion from
