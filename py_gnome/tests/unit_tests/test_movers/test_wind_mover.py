import os
from datetime import timedelta, datetime
import shutil

import pytest
from pytest import raises

import numpy as np

import unit_conversion as uc

from gnome.basic_types import datetime_value_2d, ts_format


from gnome.utilities.projections import FlatEarthProjection
from gnome.utilities.time_utils import date_to_sec, sec_to_date
from gnome.utilities.inf_datetime import InfDateTime
from gnome.utilities.transforms import r_theta_to_uv_wind
from gnome.utilities import convert

from gnome.environment import Wind

from gnome.spill import point_line_release_spill
from gnome.spill_container import SpillContainer
from gnome.spill.elements import floating

from gnome.movers import (WindMover,
                          constant_wind_mover,
                          wind_mover_from_file)
from gnome.persist import References, load
from gnome.exceptions import ReferencedObjectNotSet

from ..conftest import sample_sc_release, testdata


# WindMover tests

file_ = testdata['timeseries']['wind_ts']
file2_ = testdata['timeseries']['wind_cardinal']
filekph_ = testdata['timeseries']['wind_kph']


def test_exceptions():
    """
    Test ValueError exception thrown if improper input arguments
    """
    with raises(ReferencedObjectNotSet) as excinfo:
        wm = WindMover()
        wm.prepare_for_model_run()

    print excinfo.value.message

    with raises(TypeError):
        """
        violates duck typing so may want to remove. Though current WindMover's
        backend cython object looks for C++ OSSM object which is embedded in
        Wind object which is why this check was enforced. Can be
        re-evaluated if there is a need.
        """
        WindMover(wind=10)


# tolerance for np.allclose(..) function

atol = 1e-14
rtol = 1e-14


def test_read_file_init():
    """
    initialize from a long wind file
    """

    wind = Wind(filename=file_)
    wm = WindMover(wind)
    wind_ts = wind.get_wind_data(coord_sys='uv', units='meter per second')
    _defaults(wm)  # check defaults set correctly
    assert not wm.make_default_refs
    cpp_timeseries = _get_timeseries_from_cpp(wm)
    _assert_timeseries_equivalence(cpp_timeseries, wind_ts)

    # make sure default units is correct and correctly called
    # NOTE: Following functionality is already tested in test_wind.py,
    #       but what the heck - do it here too.

    wind_ts = wind.get_wind_data(coord_sys=ts_format.uv)
    cpp_timeseries['value'] = uc.convert('Velocity',
                                         'meter per second', wind.units,
                                         cpp_timeseries['value'])

    _assert_timeseries_equivalence(cpp_timeseries, wind_ts)


def test_timeseries_init(wind_circ):
    """
    test default properties of the object are initialized correctly
    """
    wm = WindMover(wind_circ['wind'])
    _defaults(wm)
    assert not wm.make_default_refs
    cpp_timeseries = _get_timeseries_from_cpp(wm)

    assert np.all(cpp_timeseries['time'] == wind_circ['uv']['time'])
    assert np.allclose(cpp_timeseries['value'], wind_circ['uv']['value'],
                       atol, rtol)


def test_empty_init():
    '''
    wind=None
    '''
    wm = WindMover()
    assert wm.make_default_refs

    _defaults(wm)
    assert wm.name == 'WindMover'
    print wm.validate()


def test_properties(wind_circ):
    """
    test setting the properties of the object
    """
    wm = WindMover(wind_circ['wind'])

    wm.uncertain_duration = 1
    wm.uncertain_time_delay = 2
    wm.uncertain_speed_scale = 3
    wm.uncertain_angle_scale = 4

    assert wm.uncertain_duration == 1
    assert wm.uncertain_time_delay == 2
    assert wm.uncertain_speed_scale == 3
    assert wm.uncertain_angle_scale == 4
    assert wm.data_start == datetime(2012, 11, 6, 20, 10)
    assert wm.data_stop == datetime(2012, 11, 6, 20, 15)


<<<<<<< HEAD
def test_data(wind_circ):
=======
def test_data_start_stop(wind_circ):
>>>>>>> 00ac9855
    """
    test data_start / stop properties
    """
    wm = WindMover(wind_circ['wind'])
    assert wm.data_start == datetime(2012, 11, 6, 20, 10)
    assert wm.data_stop == datetime(2012, 11, 6, 20, 15)


def test_update_wind(wind_circ):
    """
    Create a wind object and update it's timeseries.
    Make sure the internal C++ WindMover's properties have also changed
    """
    o_wind = wind_circ['wind']  # original wind value
    wm = WindMover(o_wind)  # define wind mover

    # update wind timeseries - default format is magnitude_direction

    t_dtv = np.zeros((3, ), dtype=datetime_value_2d).view(dtype=np.recarray)
    t_dtv.time = [datetime(2012, 11, 06, 20, 0 + i, 30)
                  for i in range(3)]
    t_dtv.value = np.random.uniform(1, 5, (3, 2))

    o_wind.set_wind_data(t_dtv, units='meter per second', coord_sys='uv')

    cpp_timeseries = _get_timeseries_from_cpp(wm)

    assert np.all(cpp_timeseries['time'] == t_dtv.time)
    assert np.allclose(cpp_timeseries['value'], t_dtv.value, atol, rtol)

    # set the wind timeseries back to test fixture values
    o_wind.set_wind_data(wind_circ['rq'], units='meter per second')
    cpp_timeseries = _get_timeseries_from_cpp(wm)

    assert np.all(cpp_timeseries['time'] == wind_circ['uv']['time'])
    assert np.allclose(cpp_timeseries['value'], wind_circ['uv']['value'],
                       atol, rtol)


class TestPrepareForModelStep:
    time_step = 15 * 60  # seconds
    model_time = datetime(2012, 8, 20, 13)  # yyyy/month/day/hr/min/sec

    sc = sample_sc_release(5, (3., 6., 0.), model_time)
    sc['windage_persist'][:2] = -1

    def test_windages_updated(self):
        '''
            explicitly test to make sure:
            - windages are being updated for persistence != 0 and
            - windages are not being changed for persistance == -1
        '''
        wind = Wind(timeseries=np.array((self.model_time, (2., 25.)),
                                        dtype=datetime_value_2d).reshape(1),
                    units='meter per second')

        wm = WindMover(wind)
        wm.prepare_for_model_run()

        for ix in range(2):
            curr_time = sec_to_date(date_to_sec(self.model_time) +
                                    self.time_step * ix)
            old_windages = np.copy(self.sc['windages'])
            wm.prepare_for_model_step(self.sc, self.time_step, curr_time)

            mask = [self.sc['windage_persist'] == -1]
            assert np.all(self.sc['windages'][mask] == old_windages[mask])

            mask = [self.sc['windage_persist'] > 0]
            assert np.all(self.sc['windages'][mask] != old_windages[mask])

    def test_constant_wind_before_model_time(self):
        '''
            test to make sure the wind mover is behaving properly with
            out-of-bounds winds.
            A constant wind should extrapolate if it is out of bounds,
            so prepare_for_model_step() should not fail.

            We are testing that the wind extrapolates properly, so the
            windages should be updated in the same way as the in-bounds test
        '''
        wind_time = datetime(2012, 8, 19, 13)  # one day before model time

        wind = Wind(timeseries=np.array((wind_time, (2., 25.)),
                                        dtype=datetime_value_2d).reshape(1),
                    units='meter per second')

        wm = WindMover(wind)
        wm.prepare_for_model_run()

        for ix in range(2):
            curr_time = sec_to_date(date_to_sec(self.model_time) +
                                    self.time_step * ix)
            print 'curr_time = ', curr_time

            old_windages = np.copy(self.sc['windages'])
            wm.prepare_for_model_step(self.sc, self.time_step, curr_time)

            mask = [self.sc['windage_persist'] == -1]
            assert np.all(self.sc['windages'][mask] == old_windages[mask])

            mask = [self.sc['windage_persist'] > 0]
            assert np.all(self.sc['windages'][mask] != old_windages[mask])

    def test_constant_wind_after_model_time(self):
        '''
            test to make sure the wind mover is behaving properly with
            out-of-bounds winds.
            A constant wind should extrapolate if it is out of bounds,
            so prepare_for_model_step() should not fail.

            We are testing that the wind extrapolates properly, so the
            windages should be updated in the same way as the in-bounds test
        '''
        wind_time = datetime(2012, 8, 21, 13)  # one day after model time

        wind = Wind(timeseries=np.array((wind_time, (2., 25.)),
                                        dtype=datetime_value_2d).reshape(1),
                    units='meter per second')

        wm = WindMover(wind)
        wm.prepare_for_model_run()

        for ix in range(2):
            curr_time = sec_to_date(date_to_sec(self.model_time) +
                                    self.time_step * ix)
            print 'curr_time = ', curr_time

            old_windages = np.copy(self.sc['windages'])
            wm.prepare_for_model_step(self.sc, self.time_step, curr_time)

            mask = [self.sc['windage_persist'] == -1]
            assert np.all(self.sc['windages'][mask] == old_windages[mask])

            mask = [self.sc['windage_persist'] > 0]
            assert np.all(self.sc['windages'][mask] != old_windages[mask])

    def test_variable_wind_before_model_time(self):
        '''
            test to make sure the wind mover is behaving properly with
            out-of-bounds winds.
            A variable wind should not extrapolate if it is out of bounds,
            so prepare_for_model_step() should fail with an exception
            in this case.
        '''
        wind_time = datetime(2012, 8, 19, 13)  # one day before model time

        time_series = (np.zeros((3, ), dtype=datetime_value_2d)
                       .view(dtype=np.recarray))
        time_series.time = [sec_to_date(date_to_sec(wind_time) +
                                        self.time_step * i)
                            for i in range(3)]
        time_series.value = np.array(((2., 25.), (2., 25.), (2., 25.)))

        wind = Wind(timeseries=time_series.reshape(3),
                    units='meter per second')

        wm = WindMover(wind)
        wm.prepare_for_model_run()

        for ix in range(2):
            curr_time = sec_to_date(date_to_sec(self.model_time) +
                                    self.time_step * ix)

            with raises(RuntimeError):
                wm.prepare_for_model_step(self.sc, self.time_step, curr_time)

    def test_variable_wind_after_model_time(self):
        '''
            test to make sure the wind mover is behaving properly with
            out-of-bounds winds.
            A variable wind should not extrapolate if it is out of bounds,
            so prepare_for_model_step() should fail with an exception
            in this case.
        '''
        wind_time = datetime(2012, 8, 21, 13)  # one day after model time

        time_series = (np.zeros((3, ), dtype=datetime_value_2d)
                       .view(dtype=np.recarray))
        time_series.time = [sec_to_date(date_to_sec(wind_time) +
                                        self.time_step * i)
                            for i in range(3)]
        time_series.value = np.array(((2., 25.), (2., 25.), (2., 25.)))

        wind = Wind(timeseries=time_series.reshape(3),
                    units='meter per second')

        wm = WindMover(wind)
        wm.prepare_for_model_run()

        for ix in range(2):
            curr_time = sec_to_date(date_to_sec(self.model_time) +
                                    self.time_step * ix)

            with raises(RuntimeError):
                wm.prepare_for_model_step(self.sc, self.time_step, curr_time)

    def test_variable_wind_before_model_time_with_extrapolation(self):
        '''
            test to make sure the wind mover is behaving properly with
            out-of-bounds winds.
            A variable wind can extrapolate if it is configured to do so,
            so prepare_for_model_step() should succeed in this case.

            We are testing that the wind extrapolates properly, so the
            windages should be updated in the same way as the in-bounds test
        '''
        wind_time = datetime(2012, 8, 19, 13)  # one day before model time

        time_series = (np.zeros((3, ), dtype=datetime_value_2d)
                       .view(dtype=np.recarray))
        time_series.time = [sec_to_date(date_to_sec(wind_time) +
                                        self.time_step * i)
                            for i in range(3)]
        time_series.value = np.array(((2., 25.), (2., 25.), (2., 25.)))

        wind = Wind(timeseries=time_series.reshape(3),
                    extrapolation_is_allowed=True,
                    units='meter per second')

        wm = WindMover(wind)
        wm.prepare_for_model_run()

        for ix in range(2):
            curr_time = sec_to_date(date_to_sec(self.model_time) +
                                    self.time_step * ix)

            old_windages = np.copy(self.sc['windages'])
            wm.prepare_for_model_step(self.sc, self.time_step, curr_time)

            mask = [self.sc['windage_persist'] == -1]
            assert np.all(self.sc['windages'][mask] == old_windages[mask])

            mask = [self.sc['windage_persist'] > 0]
            assert np.all(self.sc['windages'][mask] != old_windages[mask])

    def test_variable_wind_after_model_time_with_extrapolation(self):
        '''
            test to make sure the wind mover is behaving properly with
            out-of-bounds winds.
            A variable wind can extrapolate if it is configured to do so,
            so prepare_for_model_step() should succeed in this case.

            We are testing that the wind extrapolates properly, so the
            windages should be updated in the same way as the in-bounds test
        '''
        wind_time = datetime(2012, 8, 21, 13)  # one day after model time

        time_series = (np.zeros((3, ), dtype=datetime_value_2d)
                       .view(dtype=np.recarray))
        time_series.time = [sec_to_date(date_to_sec(wind_time) +
                                        self.time_step * i)
                            for i in range(3)]
        time_series.value = np.array(((2., 25.), (2., 25.), (2., 25.)))

        wind = Wind(timeseries=time_series.reshape(3),
                    extrapolation_is_allowed=True,
                    units='meter per second')

        wm = WindMover(wind)
        wm.prepare_for_model_run()

        for ix in range(2):
            curr_time = sec_to_date(date_to_sec(self.model_time) +
                                    self.time_step * ix)

            old_windages = np.copy(self.sc['windages'])
            wm.prepare_for_model_step(self.sc, self.time_step, curr_time)

            mask = [self.sc['windage_persist'] == -1]
            assert np.all(self.sc['windages'][mask] == old_windages[mask])

            mask = [self.sc['windage_persist'] > 0]
            assert np.all(self.sc['windages'][mask] != old_windages[mask])


class TestWindMover:
    """
    gnome.WindMover() test
    """
    time_step = 15 * 60  # seconds
    model_time = datetime(2012, 8, 20, 13)  # yyyy/month/day/hr/min/sec
    sc = sample_sc_release(5, (3., 6., 0.), model_time)

    time_val = np.array((model_time, (2., 25.)),
                        dtype=datetime_value_2d).reshape(1)
    wind = Wind(timeseries=time_val, units='meter per second')
    wm = WindMover(wind)

    wm.prepare_for_model_run()

    def test_string_repr_no_errors(self):
        print
        print '======================'
        print 'repr(WindMover): '
        print repr(self.wm)
        print
        print 'str(WindMover): '
        print str(self.wm)
        assert True

    def test_get_move(self):
        """
        Test the get_move(...) results in WindMover match the expected delta
        """
        for ix in range(2):
            curr_time = sec_to_date(date_to_sec(self.model_time) +
                                    self.time_step * ix)
            self.wm.prepare_for_model_step(self.sc, self.time_step, curr_time)

            delta = self.wm.get_move(self.sc, self.time_step, curr_time)
            actual = self._expected_move()

            # the results should be independent of model time
            tol = 1e-8

            msg = ('{0} is not within a tolerance of '
                   '{1}'.format('WindMover.get_move()', tol))
            np.testing.assert_allclose(delta, actual, tol, tol, msg, 0)

            assert self.wm.active

            ts = date_to_sec(curr_time) - date_to_sec(self.model_time)
            print ('Time step [sec]:\t{0}'
                   'C++ delta-move:\n{1}'
                   'Expected delta-move:\n{2}'
                   ''.format(ts, delta, actual))

        self.wm.model_step_is_done()

    def test_get_move_exceptions(self):
        curr_time = sec_to_date(date_to_sec(self.model_time) + self.time_step)
        tmp_windages = self.sc._data_arrays['windages']
        del self.sc._data_arrays['windages']

        with raises(KeyError):
            self.wm.get_move(self.sc, self.time_step, curr_time)

        self.sc._data_arrays['windages'] = tmp_windages

    def test_update_wind_vel(self):
        self.time_val['value'] = (1., 120.)  # now given as (r, theta)
        self.wind.set_wind_data(self.time_val, units='meter per second')
        self.test_get_move()
        self.test_get_move_exceptions()

    def _expected_move(self):
        """
        Put the expected move logic in separate (fixture) if it gets used
        multiple times
        """
        uv = r_theta_to_uv_wind(self.time_val['value'])
        exp = np.zeros((self.sc.num_released, 3))
        exp[:, 0] = self.sc['windages'] * uv[0, 0] * self.time_step
        exp[:, 1] = self.sc['windages'] * uv[0, 1] * self.time_step

        xform = FlatEarthProjection.meters_to_lonlat(exp, self.sc['positions'])
        return xform


def test_windage_index():
    """
    A very simple test to make sure windage is set for the correct sc
    if staggered release
    """
    sc = SpillContainer()
    rel_time = datetime(2013, 1, 1, 0, 0)
    timestep = 30
    for i in range(2):
        spill = point_line_release_spill(num_elements=5,
                                         start_position=(0., 0., 0.),
                                         release_time=rel_time + i * timedelta(hours=1),
                                         element_type=floating(windage_range=(i * .01 +
                                                               .01, i * .01 + .01),
                                                               windage_persist=900)
                                         )
        sc.spills.add(spill)

    windage = ['windages', 'windage_range', 'windage_persist']
    sc.prepare_for_model_run(array_types=windage)
    sc.release_elements(timestep, rel_time)

    wm = constant_wind_mover(5, 0)
    wm.prepare_for_model_step(sc, timestep, rel_time)
    wm.model_step_is_done()  # need this to toggle _windage_is_set_flag

    def _check_index(sc):
        '''
        internal function for doing the test after windage is set
        - called twice so made a function
        '''
        # only 1st sc is released
        for sp in sc.spills:
            mask = sc.get_spill_mask(sp)
            if np.any(mask):
                assert np.all(sc['windages'][mask] ==
                              sp.windage_range[0])

    # only 1st spill is released
    _check_index(sc)  # 1st ASSERT

    sc.release_elements(timestep, rel_time + timedelta(hours=1))
    wm.prepare_for_model_step(sc, timestep, rel_time)
    _check_index(sc)  # 2nd ASSERT


def test_timespan():
    """
    Ensure the active flag is being set correctly and checked,
    such that if active=False, the delta produced by get_move = 0
    """
    time_step = 15 * 60  # seconds

    start_pos = (3., 6., 0.)
    rel_time = datetime(2012, 8, 20, 13)  # yyyy/month/day/hr/min/sec

    sc = sample_sc_release(5, start_pos, rel_time)

    # value is given as (r,theta)
    model_time = rel_time
    time_val = np.zeros((1, ), dtype=datetime_value_2d)
    time_val['time'] = rel_time
    time_val['value'] = (2., 25.)

    wm = WindMover(Wind(timeseries=time_val,
                        units='meter per second'),
                   active_start=model_time + timedelta(seconds=time_step))

    wm.prepare_for_model_run()
    wm.prepare_for_model_step(sc, time_step, model_time)

    delta = wm.get_move(sc, time_step, model_time)
    wm.model_step_is_done()

    assert wm.active is False
    assert np.all(delta == 0)  # model_time + time_step = active_start

    wm.active_start = model_time - timedelta(seconds=time_step / 2)
    wm.prepare_for_model_step(sc, time_step, model_time)

    delta = wm.get_move(sc, time_step, model_time)
    wm.model_step_is_done()

    assert wm.active is True
    print '''\ntest_timespan delta \n{0}'''.format(delta)
    assert np.all(delta[:, :2] != 0)  # model_time + time_step > active_start


def test_active():
    """ test that mover must be both active and on to get movement """

    time_step = 15 * 60  # seconds

    start_pos = (3., 6., 0.)
    rel_time = datetime(2012, 8, 20, 13)  # yyyy/month/day/hr/min/sec

    sc = sample_sc_release(5, start_pos, rel_time)

    # value is given as (r,theta)

    time_val = np.zeros((1, ), dtype=datetime_value_2d)
    time_val['time'] = rel_time
    time_val['value'] = (2., 25.)

    wm = WindMover(Wind(timeseries=time_val, units='meter per second'),
                   on=False)

    wm.prepare_for_model_run()
    wm.prepare_for_model_step(sc, time_step, rel_time)

    delta = wm.get_move(sc, time_step, rel_time)
    wm.model_step_is_done()

    assert wm.active is False
    assert np.all(delta == 0)  # model_time + time_step = active_start


def test_constant_wind_mover():
    """
    tests the constant_wind_mover utility function
    """
    with raises(Exception):
        # it should raise an InvalidUnitError, but I don't want to have to
        # import unit_conversion just for that...
        _wm = constant_wind_mover(10, 45, units='some_random_string')

    wm = constant_wind_mover(10, 45, units='m/s')

    sc = sample_sc_release(1)

    time_step = 1000
    model_time = datetime(2013, 3, 1, 0)

    wm.prepare_for_model_step(sc, time_step, model_time)
    delta = wm.get_move(sc, time_step, model_time)

    # 45 degree wind at the equator -- u,v should be the same
    assert delta[0][0] == delta[0][1]


def test_constant_wind_mover_bounds():
    wm = constant_wind_mover(10, 45, units='knots')

    assert wm.data_start == InfDateTime("-inf")
<<<<<<< HEAD

=======
>>>>>>> 00ac9855
    assert wm.data_stop == InfDateTime("inf")


def test_wind_mover_from_file():
    wm = wind_mover_from_file(file_)
    print wm.wind.filename
    assert wm.wind.filename == file_


def test_wind_mover_from_file_cardinal():
    wm = wind_mover_from_file(file2_)
    print wm.wind.filename
    assert wm.wind.filename == file2_


def test_wind_mover_from_file_kph_units():
    wm = wind_mover_from_file(filekph_)
    print wm.wind.filename
    assert wm.wind.filename == filekph_


def test_serialize_deserialize(wind_circ):
    """
    tests and illustrate the funcitonality of serialize/deserialize for
    WindMover.
    """
    wind = Wind(filename=file_)
    wm = WindMover(wind)
    serial = wm.serialize()
    assert 'wind' in serial

    wm2 = wm.deserialize(serial)

    assert wm == wm2


# @pytest.mark.parametrize("save_ref", [False, True])
# def test_save_load(save_ref, saveloc_):
#     """
#     tests and illustrates the functionality of save/load for
#     WindMover
#     """
#     wind = Wind(filename=file_)
#     wm = WindMover(wind)
#     wm_fname = 'WindMover_save_test.json'
#     refs = None
#     if save_ref:
#         w_fname = 'Wind.json'
#         refs = References()
#         refs.reference(wind, w_fname)
#         wind.save(saveloc_, refs, w_fname)
#
#     wm.save(saveloc_, references=refs, filename=wm_fname)
#
#     l_refs = References()
#     obj = load(os.path.join(saveloc_, wm_fname), l_refs)
#     assert (obj == wm and obj is not wm)
#     assert (obj.wind == wind and obj.wind is not wind)
#     shutil.rmtree(saveloc_)  # clean-up


def test_array_types():
    """
    Check the array_types property of WindMover contains array_types.WindMover
    """
    # WindMover does not modify Wind object!
    wm = WindMover(Wind(filename=file_))

    for t in ('windages', 'windage_range', 'windage_persist'):
        assert t in wm.array_types


def _defaults(wm):
    """
    checks the default properties of the WindMover object as given in the input
    are as expected
    """
    # timespan is as big as possible
    assert wm.active is True
    assert wm.uncertain_duration == 3.0
    assert wm.uncertain_time_delay == 0
    assert wm.uncertain_speed_scale == 2
    assert wm.uncertain_angle_scale == 0.4


def _get_timeseries_from_cpp(windmover):
    """
    local method for tests - returns the timeseries used internally
    by the C++ WindMover_c object.
    This should be the same as the timeseries stored in the self.wind object

    Data is returned as a datetime_value_2d array in units of meter per second
    in format = uv

    This is simply used for testing.
    """
    dtv = windmover.wind.get_wind_data(coord_sys=ts_format.uv)
    tv = convert.to_time_value_pair(dtv, ts_format.uv)
    val = windmover.mover.get_time_value(tv['time'])

    tv['value']['u'] = val['u']
    tv['value']['v'] = val['v']

    return convert.to_datetime_value_2d(tv, ts_format.uv)


def _assert_timeseries_equivalence(cpp_timeseries, wind_ts):
    """
    private method used to print data and assert
    """
    print
    print '====================='
    print 'WindMover timeseries [time], [u, v]: '
    print cpp_timeseries['time']
    print cpp_timeseries['value']
    print '---------------------'
    print 'Wind timeseries [time], [u, v]: '
    print wind_ts['time']
    print wind_ts['value']

    assert np.all(cpp_timeseries['time'] == wind_ts['time'])
    assert np.allclose(cpp_timeseries['value'], wind_ts['value'], atol, rtol)<|MERGE_RESOLUTION|>--- conflicted
+++ resolved
@@ -136,11 +136,7 @@
     assert wm.data_stop == datetime(2012, 11, 6, 20, 15)
 
 
-<<<<<<< HEAD
-def test_data(wind_circ):
-=======
 def test_data_start_stop(wind_circ):
->>>>>>> 00ac9855
     """
     test data_start / stop properties
     """
@@ -645,10 +641,6 @@
     wm = constant_wind_mover(10, 45, units='knots')
 
     assert wm.data_start == InfDateTime("-inf")
-<<<<<<< HEAD
-
-=======
->>>>>>> 00ac9855
     assert wm.data_stop == InfDateTime("inf")
 
 
