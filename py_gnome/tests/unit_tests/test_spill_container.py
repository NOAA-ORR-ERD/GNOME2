#!/usr/bin/env python

"""
Tests the SpillContainer class
"""

from datetime import datetime, timedelta

import pytest
import numpy as np

from gnome import basic_types
from gnome.spill_container import SpillContainer, TestSpillContainer
from gnome.spill import Spill, SurfaceReleaseSpill, SubsurfaceReleaseSpill

def test_simple_init():
    sc = SpillContainer()
    assert sc

def test_test_spill_container():
    pos = (28.0, -75.0, 0.0)
    num_elements = 10
    sc = TestSpillContainer(num_elements, (28, -75, 0) )

    assert sc['positions'].shape == (10, 3)

    assert np.array_equal( sc['positions'][0], pos )
    assert np.array_equal( sc['positions'][-1], pos )


## real tesing involves adding spills!
def test_one_simple_spill():
    start_time = datetime(2012, 1, 1, 12)
    start_position = (23.0, -78.5, 0.0)
    num_elements =  100
    sc = SpillContainer()
    spill = SurfaceReleaseSpill(num_elements,
                                start_position,
                                start_time)
    sc.spills.add(spill)
    sc.release_elements(start_time)

    assert sc.num_elements == num_elements

    assert sc['positions'].shape == (num_elements, 3)
    assert sc['last_water_positions'].shape == (num_elements, 3)

    sc.prepare_for_model_step(start_time + timedelta(hours=24) )

    assert sc['positions'].shape == (num_elements, 3)
    assert sc['last_water_positions'].shape == (num_elements, 3)

    assert np.array_equal( sc['positions'][0], start_position )

## multiple spills with different release times:
def test_multiple_spills():
    start_time = datetime(2012, 1, 1, 12)
    start_time2 = datetime(2012, 1, 2, 12)
    start_position = (23.0, -78.5, 0.0)
    num_elements =  100
    sc = SpillContainer()
    spill = SurfaceReleaseSpill(num_elements,
                                start_position,
                                start_time)

    sp2 = SurfaceReleaseSpill(num_elements,
                                start_position,
                                start_time2)

    sc.spills += [spill, sp2]
    print sc.spills

    sc.release_elements(start_time)

    assert sc['positions'].shape == (num_elements, 3)
    assert sc['last_water_positions'].shape == (num_elements, 3)

    sc.release_elements(start_time + timedelta(hours=24) )

    assert sc['positions'].shape == (num_elements*2, 3)
    assert sc['last_water_positions'].shape == (num_elements*2, 3)

    ## check the get_spill method
    assert sc.spills[spill.id] == spill
    assert sc.spills[sp2.id] == sp2

    ## check remove
    sc.spills.remove(spill.id)
    with pytest.raises(KeyError):
        assert sc.spills[spill.id] is None # it shouldn't be there anymore.


def test_rewind():
    start_time = datetime(2012, 1, 1, 12)
    start_time2 = datetime(2012, 1, 2, 12)
    start_position = (23.0, -78.5, 0.0)
    num_elements =  100
    sc = SpillContainer()
    spill = SurfaceReleaseSpill(num_elements,
                                start_position,
                                start_time)

    sp2 = SurfaceReleaseSpill(num_elements,
                                start_position,
                                start_time2)

    sc.spills.add(spill)
    sc.spills.add(sp2)
    sc.prepare_for_model_step(start_time)
    sc.prepare_for_model_step(start_time + timedelta(hours=24) )

    sc.rewind()
    assert spill.num_released == 0
    assert sp2.num_released == 0

def test_rewind2():
    """
    test that extra arrays are removed on a rewind

    # not much of a test, really -- add more?
    """
    start_time = datetime(2012, 1, 1, 12)
    start_time2 = datetime(2012, 1, 2, 12)
    start_position = (23.0, -78.5, 0.0)
    num_elements =  100
    sc = SpillContainer()
    spill = Spill(num_elements)

    sp2 = SurfaceReleaseSpill(num_elements,
                                start_position,
                                start_time2)

    sc.spills.add(spill)
    sc.spills.add(sp2)

    sc.prepare_for_model_step(start_time)
    sc.prepare_for_model_step(start_time + timedelta(hours=24) )

    sc.spills.remove(spill.id)

    sc.rewind()
    print "id of spill 2", sp2.id
    assert sp2.num_released == 0


def test_data_access():
    sp = TestSpillContainer(10, (0,0,0),)

    sp['positions'] += (3.0, 3.0, 3.0)

    assert np.array_equal(sp['positions'],
                          np.ones( (10, 3), dtype=basic_types.world_point_type ) * 3.0
                          )


def test_data_setting():
    sp = TestSpillContainer(num_elements = 10 )

    new_pos = np.ones( (10, 3), dtype=basic_types.world_point_type ) * 3.0

    sp['positions'] = new_pos

    assert np.array_equal(sp['positions'],
                          new_pos
                          )


def test_data_setting_error1():
    """
    Should get an error when trying to set the data to a different size array
    """
    sp = TestSpillContainer(num_elements =  10)

    new_pos = np.ones( (12, 3), dtype=basic_types.world_point_type ) * 3.0
    with pytest.raises(ValueError):
        sp['positions'] = new_pos


def test_data_setting_error2():
    """
    Should get an error when trying to set the data to a different type array
    """
    sp = TestSpillContainer(num_elements =  10)

    new_pos = np.ones( (10, 3), dtype=np.int32 )

    with pytest.raises(ValueError):
        sp['positions'] = new_pos


def test_data_setting_error3():
    """
    Should get an error when trying to set the data to a different shape array
    """
    sp = TestSpillContainer(num_elements =  10)

    new_pos = np.ones( (10, 4), dtype=basic_types.world_point_type ) * 3.0

    with pytest.raises(ValueError):
        sp['positions'] = new_pos


def test_data_setting_new():
    """
    Should be able to add a new data array
    """
    sp = TestSpillContainer(num_elements =  10)

    new_arr = np.ones( (10, 3), dtype=np.float64 )

    sp['new_name'] = new_arr

    assert sp['new_name'] is new_arr


def test_data_setting_new_list():
    """
    Should be able to add a new data that's not a numpy array
    """
    sp = TestSpillContainer(num_elements =  10)

    new_arr = range(10)

    sp['new_name'] = new_arr

    assert np.array_equal(sp['new_name'],  new_arr)


def test_data_arrays():
    """
    SpillContainer manages a number of numpy arrays that represent the properties
    of the LEs that have been released by the contained spills.
    Here we test that the data arrays are behaving as expected.
    """
    start_time1 = datetime(2012, 1, 1, 12)
    start_time2 = datetime(2012, 1, 2, 12)
    start_time3 = datetime(2012, 1, 3, 12)
    start_time4 = datetime(2012, 1, 4, 12)
    start_time5 = datetime(2012, 1, 5, 12)
    start_position = (23.0, -78.5, 0.0)
    num_elements =  5
    sc = SpillContainer()
    sp1 = SurfaceReleaseSpill(num_elements,
                              start_position,
                              start_time1)

    sp2 = SurfaceReleaseSpill(num_elements,
                              start_position,
                              start_time2)

    sp3 = SurfaceReleaseSpill(num_elements,
                              start_position,
                              start_time3)

    sp4 = SubsurfaceReleaseSpill(num_elements,
                                 start_position,
                                 start_time4)

    sp5 = SurfaceReleaseSpill(num_elements,
                              start_position,
                              start_time5)

    sc.spills += [sp1, sp2, sp3]

    print sc.spills

    # as we move forward in time, the spills will release LEs
    # in an expected way
    sc.release_elements(start_time1)

    assert sc['positions'].shape == (num_elements, 3)
    assert sc['last_water_positions'].shape == (num_elements, 3)
    assert sc['windages'].shape == (num_elements, )  # it should be there.
    with pytest.raises(KeyError):
        assert sc['water_currents'].shape == (num_elements, 3)  # it shouldn't be there.

    sc.release_elements(start_time1 + timedelta(hours=24))

    assert sc['positions'].shape == (num_elements*2, 3)
    assert sc['last_water_positions'].shape == (num_elements*2, 3)
    assert sc['windages'].shape == (num_elements*2, )  # it should be there.
    with pytest.raises(KeyError):
        assert sc['water_currents'].shape == (num_elements*2, 3)  # it shouldn't be there.

    sc.release_elements(start_time2 + timedelta(hours=24))

    assert sc['positions'].shape == (num_elements*3, 3)
    assert sc['last_water_positions'].shape == (num_elements*3, 3)
    assert sc['windages'].shape == (num_elements*3, )  # it should be there.
    with pytest.raises(KeyError):
        assert sc['water_currents'].shape == (num_elements*3, 3)  # it shouldn't be there.


    # - When we delete a spill, the previously released LEs from that spill
    #   will stay in the data arrays
    #   - All LEs, including from the deleted spill, will maintain their spill_num property.
    # - When a spill is added with new properties, new items representing those properties
    #   will be created in the data arrays and back-filled to accommodate the
    #   previously released LEs
    del sc.spills[sp2.id]
    sc.spills += sp4
    sc.release_elements(start_time3 + timedelta(hours=24))

    assert sc['positions'].shape == (num_elements*4, 3)
    assert sc['last_water_positions'].shape == (num_elements*4, 3)
    assert sc['windages'].shape == (num_elements*4, )
    assert sc['water_currents'].shape == (num_elements*4, 3)  # new property should be there with the right shape.
    assert set(sc['spill_num']) == set([0,1,2,3])  # All spill_nums, even the ones that were deleted

    # - When we delete a spill, any properties that are not needed by the still
    #   existing spills will be purged.  This purging will happen on the next
    #   release after the delete.
    del sc.spills[sp4.id]
    sc.spills += sp5
    sc.release_elements(start_time4 + timedelta(hours=24))

    assert sc['positions'].shape == (num_elements*5, 3)
    assert sc['last_water_positions'].shape == (num_elements*5, 3)
    assert sc['windages'].shape == (num_elements*5, )
    with pytest.raises(KeyError):
        assert sc['water_currents'].shape == (num_elements*5, 3)  # extra property from deleted spill should go away
    assert set(sc['spill_num']) == set([0,1,2,3,4])  # All spill_nums, even the ones that were deleted


def test_uncertain_copy():
    """
    test whether creating an uncertain copy of a spill_container works
    """
    start_time = datetime(2012, 1, 1, 12)
    start_time2 = datetime(2012, 1, 2, 12)

    start_position =  (23.0, -78.5, 0.0)
    start_position2 = (45.0,  75.0, 0.0)

    num_elements =  100

    sc = SpillContainer()
    spill = SurfaceReleaseSpill(num_elements,
                                start_position,
                                start_time)

    sp2 = SurfaceReleaseSpill(num_elements,
                                start_position2,
                                start_time2)

    sc.spills.add(spill)
    sc.spills.add(sp2)

    u_sc = sc.uncertain_copy()

    assert u_sc.is_uncertain
    assert len(sc.spills) == len(u_sc.spills)

    # make sure they aren't references to the same spills
    assert sc.spills[spill.id] not in u_sc.spills
    assert sc.spills[sp2.id] not in u_sc.spills

    # make sure they have unique ids:
    for id1 in [s.id for s in sc.spills]:
        for id2 in [s.id for s in u_sc.spills]:
            print id1, id2
            assert not id1==id2

    # do the spills work?

    sc.release_elements(start_time)

    assert sc['positions'].shape == (num_elements, 3)
    assert sc['last_water_positions'].shape == (num_elements, 3)

    # nothing released yet.
    assert u_sc['positions'].shape[0] == 0

    # now release second set:
    u_sc.release_elements(start_time)
    # elements should be there.
    assert u_sc['positions'].shape == (num_elements, 3)
    assert u_sc['last_water_positions'].shape == (num_elements, 3)

    # next release:
    sc.release_elements(start_time + timedelta(hours=24) )

    assert sc['positions'].shape == (num_elements*2, 3)
    assert sc['last_water_positions'].shape == (num_elements*2, 3)

    # second set should not have changed
    assert u_sc['positions'].shape == (num_elements, 3)
    assert u_sc['last_water_positions'].shape == (num_elements, 3)

    # release second set
    u_sc.release_elements(start_time + timedelta(hours=24) )
    assert u_sc['positions'].shape == (num_elements*2, 3)
    assert u_sc['last_water_positions'].shape == (num_elements*2, 3)


def test_ordered_collection_api():
    start_time = datetime(2012, 1, 1, 12)
    start_position = (23.0, -78.5, 0.0)
    num_elements =  100

    sc = SpillContainer()
    sc.spills += SurfaceReleaseSpill(num_elements,
                                     start_position,
                                     start_time)
    assert len(sc.spills) == 1


<<<<<<< HEAD

if __name__ == "__main__":
    pass


    

=======
if __name__ == "__main__":
    test_rewind2()
>>>>>>> 39f156b3
<|MERGE_RESOLUTION|>--- conflicted
+++ resolved
@@ -405,15 +405,5 @@
     assert len(sc.spills) == 1
 
 
-<<<<<<< HEAD
-
-if __name__ == "__main__":
-    pass
-
-
-    
-
-=======
 if __name__ == "__main__":
     test_rewind2()
->>>>>>> 39f156b3
