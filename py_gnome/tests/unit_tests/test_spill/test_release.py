--- conflicted
+++ resolved
@@ -92,15 +92,11 @@
                              start_position=(0, 0, 0)),
             PointLineRelease(release_time=rel_time,
                              num_per_timestep=5,
-<<<<<<< HEAD
-                             start_position=(0, 0, 0))]
-=======
                              start_position=(0, 0, 0)),
             ContinuousRelease(initial_elements=5,
                               release_time=rel_time,
                               num_per_timestep=5,
                               start_position=(0, 0, 0))]
->>>>>>> f9436a23
 # SpatialRelease(rel_time, np.zeros((4, 3), dtype=np.float64))]
 
 
