--- conflicted
+++ resolved
@@ -21,18 +21,10 @@
     and all methods are invoked
     """
     def __init__(self):
-<<<<<<< HEAD
         file_ = get_datafile( os.path.join( datadir, r"long_island_sound/CLISShio.txt") )
         self.shio = cy_shio_time.CyShioTime(file_)
-        top_file= get_datafile( os.path.join( datadir, r"long_island_sound/tidesWAC.CUR") )
-        yeardata_path=os.path.join( os.path.dirname( gnome.__file__), 'data/yeardata/')
-=======
-        file_ = os.path.join(datadir, r"long_island_sound/CLISShio.txt")
-        self.shio = cy_shio_time.CyShioTime(file_)
-        top_file = os.path.join(datadir, r"long_island_sound/tidesWAC.CUR")
-        yeardata_path = os.path.join(os.path.dirname(gnome.__file__),
-                                     'data/yeardata/')
->>>>>>> 0c6a565e
+        top_file = get_datafile( os.path.join( datadir, r"long_island_sound/tidesWAC.CUR") )
+        yeardata_path = os.path.join( os.path.dirname( gnome.__file__), 'data/yeardata/')
         self.cats = cy_cats_mover.CyCatsMover()
         self.cats.set_shio(self.shio)
         self.cats.text_read(top_file)
