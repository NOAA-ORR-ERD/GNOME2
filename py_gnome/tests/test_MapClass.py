--- conflicted
+++ resolved
@@ -48,12 +48,9 @@
     m = gnome.map.lw_map((500,500), "MapBounds_Island.bna", 2.*60.*60., "1") #Create a 500x500 pixel map, with an LE refloat half-life of 2 hours (specified here in seconds).
     
     #Coordinate of a point on the island of MapBounds_Island.bna.
-    OnLand = LatOnLand = (-126.78709, 47.833333)
+    OnLand = (-126.78709, 47.833333)
     
-<<<<<<< HEAD
     assert(m.on_land( OnLand )) #Throw an error if the know on-land location returns false.
-=======
-    assert(m.on_land((LonOnLand,LatOnLand))) #Throw an error if the know on-land location returns false.
 
 def test_in_water_resolution():
     '''
@@ -88,5 +85,4 @@
     dlatO0=(eps*(10.0**(mag-1.0)))
     dlatO1=(eps*(10.0**mag))
     
-    print "A particle positioned on a coastline segment must be moved something more than %g meters, but less than %g meters, inland before pyGNOME acknowledges it's no longer in water." %(dlatO0*1852.0,dlatO1*1852.0)
->>>>>>> a8527ff1
+    print "A particle positioned on a coastline segment must be moved something more than %g meters, but less than %g meters, inland before pyGNOME acknowledges it's no longer in water." %(dlatO0*1852.0,dlatO1*1852.0)