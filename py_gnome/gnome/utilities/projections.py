--- conflicted
+++ resolved
@@ -45,17 +45,9 @@
 
     def to_pixel(self, coords, asint=False):
         """
-<<<<<<< HEAD
         returns the same (lon, lat) coords, but as an np.array, if they aren't already
 
         :param coords: -- the coords to project (Nx3 numpy array or compatible sequence)
-=======
-        returns the same (lon, lat) coords, but as an np.array,
-        if they aren't already
-
-        :param coords: -- the coords to project
-                          (Nx3 numpy array or compatible sequence)
->>>>>>> 987eda63
                           (lon, lat, depth)
         :param asint: -- flag to set whether to convert to a integer or not
                          default is to leave it as the same type it came in,
@@ -117,10 +109,6 @@
         (or a BoundingBox Object)
 
         :param image_size: the size of the map image -- (width, height)
-<<<<<<< HEAD
-
-=======
->>>>>>> 987eda63
         """
 
         self.center = None
@@ -198,25 +186,14 @@
                 )
         (z is ignored, and there is no z in the returned array)
 
-<<<<<<< HEAD
         returns:  the pixel coords as a similar Nx2 array of integer x,y coordinates
         (using the y = 0 at the top, and y increasing down)
-=======
-        returns:  the pixel coords as a similar Nx2 array of integer
-                  x,y coordinates
-                  (using the y = 0 at the top, and y increasing down)
->>>>>>> 987eda63
 
         NOTE: the values between the minimum of a pixel value to less than the
               max of a pixel range are in that pixel, so  a point exactly at
               the minimum of the bounding box will be in the zeroth pixel, but
-<<<<<<< HEAD
               a point  exactly at the max of the bounding box will be considered
               outside the map
-=======
-              a point  exactly at the max of the bounding box will be
-              considered outside the map
->>>>>>> 987eda63
         """
         coords = np.asarray(coords).reshape((-1, 3))
 
@@ -248,14 +225,9 @@
                          default is to leave it as the same type it came in,
                          so you can have fractional pixels
         """
-<<<<<<< HEAD
-
         coords = np.asarray(coords)
         if coords.shape[1] != 2:
             raise ValueError("input coords to to_pixel_2D must be Nx2 array")
-=======
-        coords = np.asarray(coords).reshape((-1, 2))
->>>>>>> 987eda63
 
         # shift to center:
         coords = coords - self.center
@@ -278,7 +250,7 @@
         """
         converts pixel coords to long-lat coords
 
-        param: coords  - an array of pixel coordinates (usually integer type)
+        :param coords:  - an array of pixel coordinates (usually integer type)
            NX2: ( (long1, lat1),
                   (long2, lat2),
                   (long3, lat3),
@@ -287,15 +259,12 @@
          (as produced by to_pixel)
 
         NOTE: there is not depth in input -- pixels are always 2-d!
-<<<<<<< HEAD
 
         Note that  to_lonlat( to_pixel (coords) ) != coords, due to rounding.
         If the input is integers, a 0.5 is added to "shift" the location to mid-pixel.
-        returns:  the pixel coords as a similar Nx2 array of floating point x,y coordinates
+
+        :returns:  the pixel coords as a similar Nx2 array of floating point x,y coordinates
         (using the y = 0 at the top, and y increasing down)
-         """
-=======
->>>>>>> 987eda63
 
         Note that  to_lonlat( to_pixel (coords) ) != coords, due to rounding.
         If the input is integers, a 0.5 is added to "shift" the location to
@@ -324,28 +293,20 @@
 class FlatEarthProjection(GeoProjection):
     """
     class to define a "flat earth" projection:
-        longitude is scaled to the cos of the mid-latitude -- but that's it.
+
+        longitude is scaled to the cosine of the mid-latitude -- but that's it.
 
         not conforming to equal area, distance, bearing, or any other nifty
         map properties -- but easy to compute, and it looks OK.
-<<<<<<< HEAD
-
-=======
->>>>>>> 987eda63
     """
 
     @staticmethod
     def meters_to_lonlat(meters, ref_positions):
         """
-<<<<<<< HEAD
         Converts from delta meters to delta latitude-longitude, using the Flat-Earth projection.
 
         :param meters: NX3 numpy array of (dx, dy, dz) distances in meters (dz is passed through untouched)
         :param ref_positions: NX3, numpy array of reference positions in degrees (Only lat is used here)
-=======
-        Converts from delta meters to delta latitude-longitude,
-        using the Flat-Earth projection.
->>>>>>> 987eda63
 
         :param meters: NX3 numpy array of (dx, dy, dz) distances in meters
                        (dz is passed through untouched)
@@ -355,24 +316,15 @@
         :returns delta_lon_lat: Nx3 numpy array of
                                 (delta-lon, delta-lat, delta-z) triples
 
-<<<<<<< HEAD
+        dlat = dy * 8.9992801e-06
         dlon = dy * 8.9992801e-06 * cos(ref_lat)
-=======
-        dlat = dy * 8.9992801e-06
->>>>>>> 987eda63
-
-        dlon = dy * 8.9992801e-06 * cos(ref_lat)
-
         (based on previous GNOME value: and/or average radius of the earth of
          6366706.989  m)
+
         """
         # make a copy -- don't change meters
-<<<<<<< HEAD
-
-        delta_lon_lat = np.array(meters, dtype=np.float64).reshape(-1,3)
-=======
+
         delta_lon_lat = np.array(meters, dtype=np.float64).reshape(-1, 3)
->>>>>>> 987eda63
 
         # reference is possible for reference positions
 
@@ -407,21 +359,10 @@
         dy = dlon / 8.9992801e-06
         dx = dlat / ( 8.9992801e-06 * cos(ref_lat) )
 
-<<<<<<< HEAD
-        dx = dlat / ( 8.9992801e-06 * cos(ref_lat) )
-
         (based on previous GNOME value: and/or average radius of the earth of 6366706.989  m)
 
-=======
-        (based on previous GNOME value: and/or average radius of the earth of
-         6366706.989  m)
->>>>>>> 987eda63
         """
         # make a copy -- don't change input
-<<<<<<< HEAD
-
-=======
->>>>>>> 987eda63
         delta_meters = np.array(lon_lat, dtype=np.float64).reshape(-1, 3)
 
         # reference is possible for reference positions
@@ -449,17 +390,10 @@
         :returns longitude, latitude: in degrees.
 
         Code from Brian Zelenke
-<<<<<<< HEAD
 
         NOTE: performance could be improved a lot here if need be (lots of data copies)
-
-        """
-=======
->>>>>>> 987eda63
-
-        NOTE: performance could be improved a lot here if need be
-              (lots of data copies)
-        """
+        """
+
         # EarthRadius = 6371010.0 # Value I"ve looked up
         # Matches the value used above -- GNOME value
         EarthRadius = 6366706.989
@@ -531,7 +465,7 @@
 
 class RectangularGridProjection(NoProjection):
     """
-    projection for lat-lon to pixel and back for a recatngular but not regular
+    projection for lat-lon to pixel and back for a rectangular but not regular
     grid.
 
     i.e a rectangular grid that can be defined by a single vector each of
@@ -599,7 +533,6 @@
         """
         Does nothing
         """
-<<<<<<< HEAD
         raise NotImplimentedError("you can not reset the scale on a RectangularGridProjection object\n"
                                   "create a new one if you need a new scale")
 
@@ -608,18 +541,6 @@
         returns the pixel coordintes in the gird for teh given lat-lon location.
 
         :param coords: -- the coords to project (Nx3 numpy array or compatible sequence)
-=======
-        raise NotImplementedError('you can not reset the scale on a '
-                                  'RectangularGridProjection object\n'
-                                  'create a new one if you need a new scale')
-
-    def to_pixel(self, coords, asint=False):
-        """
-        returns the pixel coordintes in the gird for teh given lat-lon location
-
-        :param coords: -- the coords to project
-                          (Nx3 numpy array or compatible sequence)
->>>>>>> 987eda63
                           (lon, lat, depth)
         :param asint: -- flag to set whether to convert to a integer or not
                          default is to leave it as the same type it came in,
@@ -629,19 +550,10 @@
 
         pixel_coords = np.zeros((coords.shape[0], 2), dtype=np.float64)
 
-<<<<<<< HEAD
+        np.putmask(coords[:,:2], coords[:,:2]<(self.min_lon, self.min_lat), (self.min_lon, self.min_lat) )
+        np.putmask(coords[:,:2], coords[:,:2]>(self.max_lon, self.max_lat), (self.max_lon, self.max_lat) )
+
         np.clip(coords[:,:2], (self.min_lon, self.min_lat), (self.max_lon, self.max_lat), out=coords[:,:2])
-=======
-        np.putmask(coords[:, :2], coords[:, :2] < (self.min_lon, self.min_lat),
-                   (self.min_lon, self.min_lat))
-        np.putmask(coords[:, :2], coords[:, :2] > (self.max_lon, self.max_lat),
-                   (self.max_lon, self.max_lat))
->>>>>>> 987eda63
-
-        np.clip(coords[:, :2],
-                (self.min_lon, self.min_lat),
-                (self.max_lon, self.max_lat),
-                out=coords[:, :2])
 
         pixel_coords[:, 0] = self._lon_to_pixel_interp(coords[:, 0])
         pixel_coords[:, 1] = (self.max_lat_index -
@@ -701,12 +613,7 @@
             coords += 0.5
 
         # out of bounds gets clipped to boundary
-<<<<<<< HEAD
         np.clip(coords, (0,0), (self.max_lon_index, self.max_lat_index), out=coords)
-=======
-        np.clip(coords, (0, 0), (self.max_lon_index, self.max_lat_index),
-                out=coords)
->>>>>>> 987eda63
 
         # interpolate to lon-lat_coords
         lon = self._pixel_to_lon_interp(coords[:, 0])
@@ -754,42 +661,4 @@
         self.scale = (image_size[0] / w, - image_size[1] / h)
 
         # doing this at the end, in case there is a problem with the input.
-
-<<<<<<< HEAD
-        self.image_size = image_size
-
-    def set_scale(self, bounding_box, image_size=None):
-        """
-        set the scaling, etc. of the projection
-
-        This should only be called for new array or boundign box.
-
-        :param bounding_box: bounding box of the visual portion of the map
-                             in the form:  ( (min_long, min_lat),
-                                             (max_long, max_lat) )
-        :param image_size=None: the size of the image that will be drawn to.
-                                if not given, the previous size will be used.
-        """
-
-
-        if image_size is None:
-            image_size = self.image_size
-
-        bounding_box = np.asarray(bounding_box, dtype=np.float64)
-
-        self.center = np.mean(bounding_box, axis=0)
-        self.offset = np.array(image_size, dtype=np.float64) / 2
-
-        h = bounding_box[1, 1] - bounding_box[0, 1]
-        w = bounding_box[1, 0] - bounding_box[0, 0]
-
-        self.scale = (image_size[0] / w, - image_size[1] / h)
-
-        # doing this at the end, in case there is a problem with the input.
-
-        self.image_size = image_size
-
-
-=======
-        self.image_size = image_size
->>>>>>> 987eda63
+        self.image_size = image_size