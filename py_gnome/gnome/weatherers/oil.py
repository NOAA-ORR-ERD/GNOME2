--- conflicted
+++ resolved
@@ -26,18 +26,13 @@
         self.ref_temp_k = ref_temp_k
         self.weathering = weathering
 
-
     def __repr__(self):
         return ('<Density({0.kg_m_3} kg/m^3 at {0.ref_temp_k}K), '
                 'w={0.weathering}>'
                 .format(self))
 
 
-<<<<<<< HEAD
-class KVis(object):
-=======
-# class KVis():
->>>>>>> 7631d2ef
+# class KVis(object):
 
 #     def __init__(self, m_2_s, ref_temp_k, weathering=0):
 #         self.m_2_s = m_2_s
@@ -239,15 +234,8 @@
 
         self._bullwinkle = None
         self._bulltime = None
-<<<<<<< HEAD
-        # self.product_type = "Refined"
-=======
-
-        # these will be initialized when used
-        self._k_v2 = None # decay constant for viscosity curve
-        self._visc_A = None # constant for viscosity curve
-        #self.product_type = "Refined"
->>>>>>> 7631d2ef
+        self._k_v2 = None  # decay constant for viscosity curve
+        self._visc_A = None  # constant for viscosity curve
 
     # @classmethod
     # def from_json(cls, data):
@@ -327,11 +315,6 @@
         data = {'name': self.name,
                 'api': self.api,
                 'adios_oil_id': self.adios_oil_id,
-<<<<<<< HEAD
-                # 'pour_point': self.pour_point(),
-=======
-                #'pour_point': self.pour_point(),
->>>>>>> 7631d2ef
                 'pour_point': self._pour_point,
                 'flash_point': self._flash_point,
                 'solubility': self.solubility,
@@ -658,52 +641,14 @@
 
         temp_k = np.asarray(temp_k)
 
-<<<<<<< HEAD
-        if closest_kvis is not None:
-            try:
-                # treat as a list
-                ref_kvis, ref_temp_k = list(zip(*[(kv[0].m_2_s, kv[0].ref_temp_k)
-                                             for kv in closest_kvis]))
-                if len(closest_kvis) > 1:
-                    ref_kvis = np.array(ref_kvis).reshape(temp_k.shape)
-                    ref_temp_k = np.array(ref_temp_k).reshape(temp_k.shape)
-                else:
-                    ref_kvis, ref_temp_k = ref_kvis[0], ref_temp_k[0]
-            except TypeError:
-                # treat as a scalar
-                ref_kvis, ref_temp_k = (closest_kvis[0].m_2_s,
-                                        closest_kvis[0].ref_temp_k)
-        else:
-            return None
-
-        if self._k_v2 is None:
-            self.determine_k_v2(kvis_list)
-=======
         if self._k_v2 is None or self._visc_A is None:
             self.determine_visc_constants()
->>>>>>> 7631d2ef
 
         return self._visc_A * np.exp(self._k_v2 / temp_k)
 
 
-<<<<<<< HEAD
-    def determine_k_v2(self, kvis_list=None):
-      # FIXME: this should be able to be done with a simple linear fit.
-        '''
-            The value k_v2 is the coefficient of exponential decay used
-            when calculating kinematic viscosity as a function of
-            temperature.
-            - If the oil contains two or more viscosity measurements, then
-              we will make an attempt at determining k_v2 using a least
-              squares fit.
-            - Otherwise we will need to choose a reasonable average default
-              value.  Bill's most recent viscosity document, and an
-              analysis of the multi-KVis oils in our oil library suggest that
-              a value of 2416.0 (Abu Eishah 1999) would be a good default
-              value.
-=======
+
     def determine_visc_constants(self):
->>>>>>> 7631d2ef
         '''
         viscosity as a function of temp is given by:
 
@@ -714,34 +659,10 @@
         If only one data point, a default value for k_vs is used:
            2100 K, based on analysis of data in the ADIOS database as of 2018
 
-<<<<<<< HEAD
-        ref_temp_k, ref_kvis = zip(*((k.ref_temp_k, k.m_2_s)
-                                     for k in kvis_list))
-
-        for k in np.logspace(3.6, 4.5, num=8):
-            # k = log range from about 5000-32000
-            a_coeff = ref_kvis[0] * np.exp(-k / ref_temp_k[0])
-
-            try:
-                popt, pcov = curve_fit(exp_func, ref_temp_k, ref_kvis,
-                                       p0=(a_coeff, k), maxfev=2000)
-
-                # - we want our covariance to be a reasonably small number,
-                #   but it can get into the thousands even for a good fit.
-                #   So we will only check for inf values.
-                # - for sample sizes < 3, the covariance is unreliable.
-                if len(ref_kvis) > 2 and np.any(pcov == np.inf):
-                    print('covariance too high.')
-                    continue
-=======
         If two data points, the two constants are directly computed
 
         If three or more, the constants are computed by a least squares fit.
         '''
-        # find viscosity measurements with zero weathering
->>>>>>> 7631d2ef
-
-        # this sets:
         self._k_v2 = None # decay constant for viscosity curve
         self._visc_A = None
 
