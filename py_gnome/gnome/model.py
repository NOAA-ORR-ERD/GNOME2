--- conflicted
+++ resolved
@@ -1020,12 +1020,6 @@
             if not isValid:
                 raise RuntimeError("Setup model run complete but model "
                                    "is invalid", msgs)
-<<<<<<< HEAD
-            # (msgs, isValid) = self.validate()
-            # if not isValid:
-            #    raise StopIteration("Setup model run complete but model "
-            #                        "is invalid", msgs)
-=======
 
             #going into step 0
             self.current_time_step += 1
@@ -1035,7 +1029,6 @@
             output_info = self.output_step(isValid)
 
             return output_info
->>>>>>> 8cb4a00d
 
         elif self.current_time_step >= self._num_time_steps - 1:
             # _num_time_steps is set when self.time_step is set. If user does
@@ -1087,22 +1080,7 @@
             self.logger.debug("{1._pid} released {0} new elements for step:"
                               " {1.current_time_step} for {1.name}".
                               format(num_released, self))
-<<<<<<< HEAD
-
-        # cache the results - current_time_step is incremented but the
-        # current_time_stamp in spill_containers (self.spills) is not updated
-        # till we go through the prepare_for_model_step
-        self._cache.save_timestep(self.current_time_step, self.spills)
-        output_info = self.write_output(isValid)
-
-        self.logger.debug('{0._pid} '
-                          'Completed step: {0.current_time_step} for {0.name}'
-                          .format(self))
-
-        return output_info
-=======
         return num_released
->>>>>>> 8cb4a00d
 
     def __iter__(self):
         '''
