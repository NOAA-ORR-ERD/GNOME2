--- conflicted
+++ resolved
@@ -42,14 +42,9 @@
         OSErr   ReadTimeValues (char *, short, short)
         void    SetTimeValueHandle(TimeValuePairH)    # sets all time values 
         TimeValuePairH GetTimeValueHandle()
-<<<<<<< HEAD
-        TimeValuePairH  CalculateRunningAverage(long pastHoursToAverage, Seconds)	
-=======
         TimeValuePairH  CalculateRunningAverage(long pastHoursToAverage)
->>>>>>> 1c3759bb
         short   GetUserUnits()
         void    SetUserUnits(short)
-        OSErr    CheckStartTime(Seconds)
         void    Dispose()
         WorldPoint3D    GetStationLocation()
 
