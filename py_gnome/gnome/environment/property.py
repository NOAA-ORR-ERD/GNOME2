import warnings
import copy

import netCDF4 as nc4
import numpy as np

from datetime import datetime, timedelta
from colander import SchemaNode, Float, Boolean, Sequence, MappingSchema, drop, String, OneOf, SequenceSchema, TupleSchema, DateTime
from gnome.persist.base_schema import ObjType
from gnome.utilities import serializable
from gnome.persist import base_schema

import pyugrid
import pysgrid
import unit_conversion
import collections
from collections import OrderedDict


class PropertySchema(base_schema.ObjType):
    name = SchemaNode(String(), missing='default')
    units = SchemaNode(typ=Sequence(accept_scalar=True), children=[SchemaNode(String(), missing=drop), SchemaNode(String(), missing=drop)])
    time = SequenceSchema(SchemaNode(DateTime(default_tzinfo=None), missing=drop), missing=drop)


class EnvProp(object):

    def __init__(self,
                 name=None,
                 units=None,
                 time=None,
                 data=None,
                 **kwargs):
        '''
        A class that represents a natural phenomenon and provides an interface to get
        the value of the phenomenon at a position in space and time. EnvProp is the base
        class, and returns only a single value regardless of the time.

        :param name: Name
        :param units: Units
        :param time: Time axis of the data
        :param data: Value of the property
        :type name: string
        :type units: string
        :type time: [] of datetime.datetime, netCDF4.Variable, or Time object
        :type data: netCDF4.Variable or numpy.array
        '''

        self.name = self._units = self._time = self._data = None

        self.name = name
        self.units = units
        self.data = data
        self.time = time
        for k in kwargs:
            setattr(self, k, kwargs[k])

    def __str__(self):
        return self.__repr__()
<<<<<<< HEAD
    
    def __repr__(self):
        return '''{0.__name__}'''.format(type(self))
=======

    def __repr__(self):
        r = OrderedDict()
        r['type'] = type(self).__name__
        r['name'] = self.name
        if self.time is not None:
            r['time'] = 'start:{0.min_time}, end:{0.max_time}, length={1}'.format(self.time, len(self.time.time))
        else:
            r['time'] = self.time
        r['data'] = type(self.data)
        return str(r)
>>>>>>> 43635a81

    '''
    Subclasses should override\add any attribute property function getter/setters as needed
    '''

    @property
    def data(self):
        '''
        Underlying data

        :rtype: netCDF4.Variable or numpy.array
        '''
        return self._data

    @property
    def units(self):
        '''
        Units of underlying data

        :rtype: string
        '''
        return self._units

    @units.setter
    def units(self, unit):
        if unit is not None:
            if not unit_conversion.is_supported(unit):
                raise ValueError('Units of {0} are not supported'.format(unit))
        self._units = unit

    @property
    def time(self):
        '''
        Time axis of data

        :rtype: gnome.environment.property.Time
        '''
        return self._time

    @time.setter
    def time(self, t):
        if isinstance(t, Time):
            self._time = t
        elif isinstance(t, collections.Iterable):
            self._time = Time(t)
        else:
            raise ValueError("Object being assigned must be an iterable or a Time object")

    def at(self, *args, **kwargs):
        '''
        Find the value of the property at positions P at time T

        :param points: Coordinates to be queried (P)
        :param time: The time at which to query these points (T)
        :param time: Specifies the time level of the variable
        :param units: units the values will be returned in (or converted to)
        :param extrapolate: if True, extrapolation will be supported
        :type points: Nx2 array of double
        :type time: datetime.datetime object
        :type time: integer
        :type units: string such as ('m/s', 'knots', etc)
        :type extrapolate: boolean (True or False)
        :return: returns a Nx1 array of interpolated values
        :rtype: double
        '''

        raise NotImplementedError()

    def in_units(self, unit):
        '''
        Returns a full cpy of this property in the units specified.
        WARNING: This will cpy the data of the original property!

        :param units: Units to convert to
        :type units: string
        :return: Copy of self converted to new units
        :rtype: Same as self
        '''
        cpy = copy.copy(self)
        if hasattr(cpy.data, '__mul__'):
            cpy.data = unit_conversion.convert(cpy.units, unit, cpy.data)
        else:
            warnings.warn('Data was not converted to new units and was not copied because it does not support multiplication')
        cpy._units = unit
        return cpy


class VectorProp(object):

    def __init__(self,
                 name=None,
                 units=None,
                 time=None,
                 variables=None,
                 **kwargs):
        '''
        A class that represents a vector natural phenomenon and provides an interface to get the value of
        the phenomenon at a position in space and time. VectorProp is the base class

        :param name: Name of the Property
        :param units: Unit of the underlying data
        :param time: Time axis of the data
        :param variables: component data arrays
        :type name: string
        :type units: string
        :type time: [] of datetime.datetime, netCDF4.Variable, or Time object
        :type variables: [] of EnvProp or numpy.array (Max len=2)
        '''

        self.name = self._units = self._time = self._variables = None

        self.name = name

        if all([isinstance(v, EnvProp) for v in variables]):
            if time is not None and not isinstance(time, Time):
                time = Time(time)
            units = variables[0].units if units is None else units
            time = variables[0].time if time is None else time
            for v in variables:
                if (v.units != units or
                        v.time != time):
                    raise ValueError("Variable {0} did not have parameters consistent with what was specified".format(v.name))

        if units is None:
            units = variables[0].units
        self._units = units
        if variables is None or len(variables) < 2:
            raise ValueError('Variables must be an array-like of 2 or more Property objects')
        self.time = time
        for k in kwargs:
            setattr(self, k, kwargs[k])
        self.variables = variables

    def __str__(self):
        return self.__repr__()
    
    def __repr__(self):
        r = OrderedDict()
        r['type'] = type(self).__name__
        r['name'] = self.name
        if self.time is not None:
            r['time'] = 'start:{0.min_time}, end:{0.max_time}, length={1}'.format(self.time, len(self.time.time))
        else:
            r['time'] = self.time
        r['variables'] = str(self.variables)
        return str(r)

    @property
    def time(self):
        '''
        Time axis of data

        :rtype: gnome.environment.property.Time
        '''
        return self._time

    @property
    def units(self):
        '''
        Units of underlying data

        :rtype: string
        '''
        if hasattr(self._units, '__iter__'):
            if len(set(self._units) > 1):
                return self._units
            else:
                return self._units[0]
        else:
            return self._units

    @units.setter
    def units(self, unit):
        if unit is not None:
            if not unit_conversion.is_supported(unit):
                raise ValueError('Units of {0} are not supported'.format(unit))
        self._units = unit
        if self.variables is not None:
            for v in self.variables:
                v.units = unit

    @property
    def varnames(self):
        '''
        Names of underlying variables

        :rtype: [] of strings
        '''
        return [v.name for v in self.variables]

    def _check_consistency(self):
        '''
        Checks that the attributes of each GriddedProp in varlist are the same as the GridVectorProp
        '''
        raise NotImplementedError()

    def at(self, *args, **kwargs):
        '''
        Find the value of the property at positions P at time T

        :param points: Coordinates to be queried (P)
        :param time: The time at which to query these points (T)
        :param time: Specifies the time level of the variable
        :param units: units the values will be returned in (or converted to)
        :param extrapolate: if True, extrapolation will be supported
        :type points: Nx2 array of double
        :type time: datetime.datetime object
        :type time: integer
        :type units: string such as ('m/s', 'knots', etc)
        :type extrapolate: boolean (True or False)
        :return: returns a Nx2 array of interpolated values
        :rtype: double
        '''
        return np.column_stack([var.at(*args, **kwargs) for var in self._variables])


class Time(object):

    def __init__(self, time_seq, tz_offset=None, offset=None):
        '''
        Representation of a time axis. Provides interpolation alphas and indexing.

        :param time_seq: Ascending list of times to use
        :param tz_offset: offset to compensate for time zone shifts
        :type time_seq: netCDF4.Variable or [] of datetime.datetime
        :type tz_offset: datetime.timedelta

        '''
        if isinstance(time_seq, (nc4.Variable, nc4._netCDF4._Variable)):
            self.time = nc4.num2date(time_seq[:], units=time_seq.units)
        else:
            self.time = time_seq

        if tz_offset is not None:
            self.time += tz_offset

        if not self._timeseries_is_ascending(self.time):
            raise ValueError("Time sequence is not ascending")
        if self._has_duplicates(self.time):
            raise ValueError("Time sequence has duplicate entries")

    @classmethod
    def time_from_nc_var(cls, var):
        return cls(nc4.num2date(var[:], units=var.units))

    def __len__(self):
        return len(self.time)

    def __iter__(self):
        return self.time.__iter__()

    def __eq__(self, other):
        r = self.time == other.time
        return all(r) if hasattr(r, '__len__') else r

    def __ne__(self, other):
        return not self.__eq__(other)

    def _timeseries_is_ascending(self, ts):
        return all(np.sort(ts) == ts)

    def _has_duplicates(self, time):
        return len(np.unique(time)) != len(time) and len(time) != 1

    @property
    def min_time(self):
        '''
        First time in series

        :rtype: datetime.datetime
        '''
        return self.time[0]

    @property
    def max_time(self):
        '''
        Last time in series

        :rtype: datetime.datetime
        '''
        return self.time[-1]

    def get_time_array(self):
        return self.time[:]

    def time_in_bounds(self, time):
        '''
        Checks if time provided is within the bounds represented by this object.

        :param time: time to be queried
        :type time: datetime.datetime
        :rtype: boolean
        '''
        return not time < self.min_time or time > self.max_time

    def valid_time(self, time):
        if time < self.min_time or time > self.max_time:
            raise ValueError('time specified ({0}) is not within the bounds of the time ({1} to {2})'.format(
                time.strftime('%c'), self.min_time.strftime('%c'), self.max_time.strftime('%c')))

    def index_of(self, time, extrapolate=False):
        '''
        Returns the index of the provided time with respect to the time intervals in the file.

        :param time: Time to be queried
        :param extrapolate:
        :type time: datetime.datetime
        :type extrapolate: boolean
        :return: index of first time before specified time
        :rtype: integer
        '''
        if not (extrapolate or len(self.time) == 1):
            self.valid_time(time)
        index = np.searchsorted(self.time, time)
        return index

    def interp_alpha(self, time, extrapolate=False):
        '''
        Returns interpolation alpha for the specified time

        :param time: Time to be queried
        :param extrapolate:
        :type time: datetime.datetime
        :type extrapolate: boolean
        :return: interpolation alpha
        :rtype: double (0 <= r <= 1)
        '''
        if not len(self.time) == 1 or not extrapolate:
            self.valid_time(time)
        i0 = self.index_of(time, extrapolate)
        if i0 > len(self.time) - 1:
            return 1
        if i0 == 0:
            return 0
        t0 = self.time[i0 - 1]
        t1 = self.time[i0]
        return (time - t0).total_seconds() / (t1 - t0).total_seconds()
<|MERGE_RESOLUTION|>--- conflicted
+++ resolved
@@ -57,11 +57,6 @@
 
     def __str__(self):
         return self.__repr__()
-<<<<<<< HEAD
-    
-    def __repr__(self):
-        return '''{0.__name__}'''.format(type(self))
-=======
 
     def __repr__(self):
         r = OrderedDict()
@@ -73,7 +68,12 @@
             r['time'] = self.time
         r['data'] = type(self.data)
         return str(r)
->>>>>>> 43635a81
+
+    def __str__(self):
+        return self.__repr__()
+    
+    def __repr__(self):
+        return '''{0.__name__}'''.format(type(self))
 
     '''
     Subclasses should override\add any attribute property function getter/setters as needed
