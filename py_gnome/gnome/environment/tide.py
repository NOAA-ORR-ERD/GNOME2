"""
module contains objects that contain weather related data. For example,
the Wind object defines the Wind conditions for the spill
"""
import string
import os
import copy

from colander import SchemaNode, String, Float, drop

import gnome
from gnome.utilities.convert import tsformat
from gnome.utilities.inf_datetime import InfDateTime
from gnome.utilities.serializable import Serializable, Field

from .environment import Environment
from gnome.persist import base_schema
from gnome.persist.extend_colander import FilenameSchema

# TODO: The name 'convert' is doubly defined as
#       unit_conversion.convert and...
#       gnome.utilities.convert
#       This will inevitably cause namespace collisions.
#       CHB-- I don't think that's a problem -- that's what namespaces are for!

<<<<<<< HEAD
from gnome.utilities.convert import tsformat


=======
>>>>>>> 3118b168
from gnome.cy_gnome.cy_ossm_time import CyTimeseries
from gnome.cy_gnome.cy_shio_time import CyShioTime


class TideSchema(base_schema.ObjTypeSchema):
    'Tide object schema'
    filename = FilenameSchema(
        save=True, update=True, isdatafile=True, test_equal=False
    )

    scale_factor = SchemaNode(
        Float(), missing=drop, save=True, update=True
    )

    name = 'tide'


class Tide(Environment):

    """
    todo: baseclass called ScaleTimeseries (or something like that)
    ScaleCurrent
    Define the tide for a spill

    Currently, this internally defines and uses the CyShioTime object, which is
    a cython wrapper around the C++ Shio object
    """
    _ref_as = 'tide'
    _schema = TideSchema

    def __init__(self,
                 filename,
                 yeardata=os.path.join(os.path.dirname(gnome.__file__),
                                       'data', 'yeardata'),
                 scale_factor=None,
                 **kwargs):
        """
        Tide information can be obtained from a filename or set as a
        timeseries (timeseries is NOT TESTED YET)

        It requires one of the following to initialize:

              1. 'timeseries' assumed to be in 'uv' format
                 (NOT TESTED/IMPLEMENTED OR USED YET)
              2. a 'filename' containing a header that defines units amongst
                 other meta data

        :param timeseries: numpy array containing tide data
        :type timeseries: numpy.ndarray with dtype=datetime_value_1d
        :param units: units associated with the timeseries data. If 'filename'
            is given, then units are read in from the filename.
            unit_conversion - NOT IMPLEMENTED YET
        :type units=None:  (Optional) string, for example:
            'knot', 'meter per second', 'mile per hour' etc
        :param filename: path to a long wind filename from which to read
            wind data
        :param yeardata='gnome/data/yeardata/': path to yeardata used for Shio
            data.

        """
        # define locally so it is available even for OSSM files,
        # though not used by OSSM files
        super(Tide, self).__init__(**kwargs)
        self._yeardata = None
        self.filename=filename
        self.cy_obj = self._obj_to_create(filename)
        # self.yeardata = os.path.abspath( yeardata ) # set yeardata
        self.yeardata = yeardata  # set yeardata
        self.name = os.path.split(self.filename)[1]
        self.scale_factor = scale_factor if scale_factor else self.cy_obj.scale_factor


        kwargs.pop('scale_factor', None)

    @property
    def data_start(self):
        return InfDateTime("-inf")

    @property
    def data_stop(self):
        return InfDateTime("inf")

    @property
    def yeardata(self):
        return self._yeardata

    @yeardata.setter
    def yeardata(self, value):
        """
        only relevant if underlying cy_obj is CyShioTime
        """
        if not os.path.exists(value):
            raise IOError('Path to yeardata files does not exist: '
                          '{0}'.format(value))

        # set private variable and also shio object's yeardata path
        self._yeardata = value

        if isinstance(self.cy_obj, CyShioTime):
            self.cy_obj.set_shio_yeardata_path(value)

    scale_factor = property(lambda self:
                            self.cy_obj.scale_factor, lambda self, val:
                            setattr(self.cy_obj, 'scale_factor', val))

    def _obj_to_create(self, filename):
        """
        open file, read a few lines to determine if it is an ossm file
        or a shio file
        """
        # mode 'U' means universal newline support
        fh = open(filename, 'rU')

        lines = [fh.readline() for i in range(4)]

        if len(lines[1]) == 0:
            # look for \r for lines instead of \n
            lines = string.split(lines[0], '\r', 4)

        if len(lines[1]) == 0:
            # if this is still 0, then throw an error!
            raise ValueError('This does not appear to be a valid file format '
                             'that can be read by OSSM or Shio to get '
                             'tide information')

        # look for following keywords to determine if it is a Shio or OSSM file
        shio_file = ['[StationInfo]', 'Type=', 'Name=', 'Latitude=']

        if all([shio_file[i] == (lines[i])[:len(shio_file[i])]
                for i in range(4)]):
            return CyShioTime(filename)
        elif len(string.split(lines[3], ',')) == 7:
            # maybe log / display a warning that v=0 for tide file and will be
            # ignored
            # if float( string.split(lines[3],',')[-1]) != 0.0:
            return CyTimeseries(filename, file_format=tsformat('uv'))
        else:
            raise ValueError('This does not appear to be a valid file format '
                             'that can be read by OSSM or Shio to get '
                             'tide information')<|MERGE_RESOLUTION|>--- conflicted
+++ resolved
@@ -6,12 +6,12 @@
 import os
 import copy
 
-from colander import SchemaNode, String, Float, drop
+from colander import SchemaNode, String, Float, drop, Boolean
 
 import gnome
-from gnome.utilities.convert import tsformat
 from gnome.utilities.inf_datetime import InfDateTime
-from gnome.utilities.serializable import Serializable, Field
+from gnome.persist.validators import convertible_to_seconds
+from gnome.persist.extend_colander import LocalDateTime
 
 from .environment import Environment
 from gnome.persist import base_schema
@@ -23,12 +23,7 @@
 #       This will inevitably cause namespace collisions.
 #       CHB-- I don't think that's a problem -- that's what namespaces are for!
 
-<<<<<<< HEAD
 from gnome.utilities.convert import tsformat
-
-
-=======
->>>>>>> 3118b168
 from gnome.cy_gnome.cy_ossm_time import CyTimeseries
 from gnome.cy_gnome.cy_shio_time import CyShioTime
 
@@ -42,8 +37,11 @@
     scale_factor = SchemaNode(
         Float(), missing=drop, save=True, update=True
     )
-
-    name = 'tide'
+    extrapolation_is_allowed = SchemaNode(Boolean(), missing=drop, read_only=True)
+    data_start = SchemaNode(LocalDateTime(), read_only=True,
+                            validator=convertible_to_seconds)
+    data_stop = SchemaNode(LocalDateTime(), read_only=True,
+                           validator=convertible_to_seconds)
 
 
 class Tide(Environment):
@@ -102,6 +100,10 @@
 
 
         kwargs.pop('scale_factor', None)
+
+    @property
+    def extrapolation_is_allowed(self):
+        return True
 
     @property
     def data_start(self):
