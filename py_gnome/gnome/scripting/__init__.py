# """
# Scripting package for GNOME with assorted utilities that make it easier to
# write scripts.

# The ultimate goal is to be able to run py_gnome for the "common" use cases
# with only functions available in this module

# Classes and helper functions are imported from various py_gnome modules
# (spill, environment, movers etc).

# we recommend that this module be used like so::

#   import gnome.scripting import gs

# Then you will have easy access to most of the stuff you need to write
# py_gnome scripts with, e.g.::

#     model = gs.Model(start_time="2018-04-12T12:30",
#                      duration=gs.days(2),
#                      time_step=gs.minutes(15))

#     model.map = gs.MapFromBNA('coast.bna', refloat_halflife=0.0)  # seconds

<<<<<<< HEAD
    model.spills += gs.point_line_release_spill(num_elements=1000,
                                                start_position=(-163.75,
                                                                69.75,
                                                                0.0),
                                                release_time="2018-04-12T12:30")
"""
=======
#     model.spills += gs.point_line_release_spill(num_elements=1000,
#                                                 start_position=(-163.75,
#                                                                 69.75,
#                                                                 0.0),
#                                                 release_time="2018-04-12T12:30")
# """

>>>>>>> f520f751
from __future__ import absolute_import
from __future__ import division
from __future__ import print_function
from __future__ import unicode_literals

# import gnome

from gnome.model import Model

from gnome.basic_types import oil_status_map

from .utilities import (make_images_dir,
                        remove_netcdf,
                        set_verbose,
                        PrintFinder,
                        )

from gnome.utilities.time_utils import asdatetime

from .time_utils import (seconds,
                         minutes,
                         hours,
                         days,
                         weeks,
                         now,
                         )
from gnome.utilities.inf_datetime import MinusInfTime, InfTime


from gnome.spill.spill import (point_line_release_spill,
                               surface_point_line_spill,
                               subsurface_plume_spill,
                               grid_spill,
                               spatial_release_spill,
                               )

from gnome.environment.wind import Wind, constant_wind
from gnome.movers.wind_movers import (constant_wind_mover,
                                      wind_mover_from_file,
                                      )

from gnome.outputters import (Renderer,
                              NetCDFOutput,
                              KMZOutput,
                              OilBudgetOutput,
                              ShapeOutput,
                              WeatheringOutput,
                              )

from gnome.maps.map import MapFromBNA, GnomeMap

from gnome.environment import (GridCurrent,
                               IceAwareCurrent,
                               IceAwareWind,
                               Tide,
                               Water,
                               Waves,
                               )

from gnome.movers import (RandomMover,
                          RandomMover3D,
                          WindMover,
                          CatsMover,
                          ComponentMover,
                          RiseVelocityMover,
                          PyWindMover,
                          PyCurrentMover,
                          IceAwareRandomMover,
                          SimpleMover,
                          )

from gnome.utilities.remote_data import get_datafile<|MERGE_RESOLUTION|>--- conflicted
+++ resolved
@@ -21,14 +21,6 @@
 
 #     model.map = gs.MapFromBNA('coast.bna', refloat_halflife=0.0)  # seconds
 
-<<<<<<< HEAD
-    model.spills += gs.point_line_release_spill(num_elements=1000,
-                                                start_position=(-163.75,
-                                                                69.75,
-                                                                0.0),
-                                                release_time="2018-04-12T12:30")
-"""
-=======
 #     model.spills += gs.point_line_release_spill(num_elements=1000,
 #                                                 start_position=(-163.75,
 #                                                                 69.75,
@@ -36,7 +28,6 @@
 #                                                 release_time="2018-04-12T12:30")
 # """
 
->>>>>>> f520f751
 from __future__ import absolute_import
 from __future__ import division
 from __future__ import print_function
