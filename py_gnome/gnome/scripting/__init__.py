--- conflicted
+++ resolved
@@ -18,10 +18,7 @@
 
 
 __all__ = ['constant_wind',
-<<<<<<< HEAD
-=======
            'constant_wind_mover',
->>>>>>> 6f131875
            'point_line_release_spill',
            'surface_point_line_spill',
            'subsurface_plume_spill',
@@ -33,13 +30,6 @@
            'minutes',
            'days',
            'weeks',
-<<<<<<< HEAD
-           ]
-
-
-from .utilities import *
-from time_utils import *
-=======
            'Model',
            'set_verbose',
            'Renderer',
@@ -56,8 +46,6 @@
 
 from .utilities import *
 from .time_utils import *
->>>>>>> 6f131875
-
 
 from gnome.spill.spill import (point_line_release_spill,
                                surface_point_line_spill,
@@ -65,10 +53,7 @@
                                grid_spill,
                                )
 
-<<<<<<< HEAD
-=======
 from gnome.environment.wind import constant_wind
->>>>>>> 6f131875
 from gnome.movers.wind_movers import (constant_wind_mover,
                                       wind_mover_from_file,
                                       )
