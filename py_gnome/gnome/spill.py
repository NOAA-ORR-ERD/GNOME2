--- conflicted
+++ resolved
@@ -235,7 +235,6 @@
         self.windage_range = windage_range
         self.windage_persist = windage_persist
 
-<<<<<<< HEAD
          
 class RiseVelocitySpill(Spill):
     """
@@ -256,10 +255,7 @@
         self.dropletsize_dist = distribution
         
 
-class SurfaceReleaseSpill(FloatingSpill, serializable.Serializable):
-=======
 class PointSourceRelease(FloatingSpill, serializable.Serializable):
->>>>>>> eba6e8a3
     """
     The primary spill source class  --  a point release of floating
     non-weathering particles, can be instantaneous or continuous, and be
