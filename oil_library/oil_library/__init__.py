import os
from itertools import chain
from collections import namedtuple

from sqlalchemy import create_engine
from sqlalchemy.orm.exc import NoResultFound

from hazpy import unit_conversion
uc = unit_conversion

from oil_library.models import Oil, Density, DBSession
from oil_library.oil_props import OilProps


# Some standard oils - scope is module level, non-public
_sample_oils = {
    'oil_gas': {'Oil Name': 'oil_gas',
                'API': uc.convert('Density', 'gram per cubic centimeter',
                                  'API degree', 0.75)},
    'oil_jetfuels': {'Oil Name': 'oil_jetfuels',
                     'API': uc.convert('Density', 'gram per cubic centimeter',
                                       'API degree',
                                       0.81)},
    'oil_diesel': {'Oil Name': 'oil_diesel',
                   'API': uc.convert('Density', 'gram per cubic centimeter',
                                     'API degree', 0.87)},
    'oil_4': {'Oil Name': 'oil_4',
              'API': uc.convert('Density', 'gram per cubic centimeter',
                                'API degree', 0.90)},
    'oil_crude': {'Oil Name': 'oil_crude',
                  'API': uc.convert('Density', 'gram per cubic centimeter',
                                    'API degree', 0.90)},
    'oil_6': {'Oil Name': 'oil_6',
              'API': uc.convert('Density', 'gram per cubic centimeter',
                                'API degree', 0.99)},
    'oil_conservative': {'Oil Name': 'oil_conservative',
                         'API': uc.convert('Density',
                                           'gram per cubic centimeter',
                                           'API degree', 1)},
    'chemical': {'Oil Name': 'chemical',
                 'API': uc.convert('Density', 'gram per cubic centimeter',
                                   'API degree', 1)},
    }

'''
currently, the DB is created and located when package is installed
'''
_oillib_path = os.path.dirname(__file__)
_db_file = os.path.join(_oillib_path, 'OilLib.db')


def get_oil(oil_name, max_cuts=5):
    """
    function returns the Oil object given the name of the oil as a string.

    :param oil_: name of the oil that spilled. If it is one of the names
            stored in _sample_oil dict, then an Oil object with specified
            API is returned.
            Otherwise, query the database for the oil_name and return the
            associated Oil object.
    :type oil_: str

    It should be updated to take **kwargs so if user wants to define a new
    oil with specific properties, they can do so by defining properties
    in kwargs.

    NOTE I:
    -------
    One issue is that the kwargs in Oil contain spaces, like 'Oil Name'. This
    can be handled if the user defines a dict as follows:
        kw = {'Oil Name': 'new oil', 'Field Name': 'field name'}
        get_oil(**kw)
    however, the following will not work:
        get_oil('Oil Name'='new oil', 'Field Name'='field name')

    This is another reason, we need an interface (business logic) between the
    SQL object and the end user.

    NOTE II:
    --------
    currently, the _sample_oils contained in dict in this module are not part
    of the database. May want to add them to the final persistent database to
    make a consistent interface which always accesses DB for any 'oil_name'
    """

    if oil_name in _sample_oils.keys():
        return OilProps(Oil(**_sample_oils[oil_name]), max_cuts=max_cuts)

    else:
        '''
        db_file should exist - if it doesn't then create if first
        should we raise error here?
        '''

        # not sure we want to do it this way - but let's use for now
        engine = create_engine('sqlite:///' + _db_file)

        # let's use global DBSession defined in oillibrary
        # alternatively, we could define a new scoped_session
        # Not sure what's the proper way yet but this needs
        # to be revisited at some point.
        # session_factory = sessionmaker(bind=engine)
        # DBSession = scoped_session(session_factory)
        DBSession.bind = engine

        try:
<<<<<<< HEAD
            oil_= DBSession.query(Oil).filter(Oil.name == oil_name).one()
            return OilProps(oil_, max_cuts=max_cuts)
        except sqlalchemy.orm.exc.NoResultFound, ex:
=======
            oil_ = DBSession.query(Oil).filter(Oil.oil_name == oil_name).one()
            return OilProps(oil_)
        except NoResultFound, ex:
>>>>>>> 431939cc
            # or sqlalchemy.orm.exc.MultipleResultsFound as ex:
            ex.message = ("oil with name '{0}' not found in database. "
                          "{1}".format(oil_name, ex.message))
            ex.args = (ex.message, )
            raise ex


def oil_from_density(density, name='user_oil', units='kg/m^3'):
    """
    This should be a more general oil_from_props so we can define an OilProps
    object from any properties defined for the raw Oil object

    :param name: name of oil
    :param density: density of oil
    :param units='API': units of density

    """
    valid_density_units = list(chain.from_iterable([item[1] for item in
                               uc.ConvertDataUnits['Density'].values()]))
    valid_density_units.extend(uc.GetUnitNames('Density'))

    if density is None:
        raise ValueError("Density value required")

    if units not in valid_density_units:
        raise uc.InvalidUnitError('Desired density units must be from '
                                  'following list to be valid: '
                                  '{0}'.format(valid_density_units))

    if units != 'API':
        api = uc.convert('Density', units, 'API Degree', density)
    else:
        api = density

    d_ref = uc.convert('Density', units, 'kg/m^3', density)
    t_ref = 273.15 + 15
    density_obj = Density(**{'(kg/m^3)': d_ref,
                             'Ref Temp (K)': t_ref,
                             'Weathering': 0.0
                             })

    oil_ = Oil(**{'Oil Name': name, 'API': api})
    oil_.densities.append(density_obj)
    return OilProps(oil_)<|MERGE_RESOLUTION|>--- conflicted
+++ resolved
@@ -104,15 +104,9 @@
         DBSession.bind = engine
 
         try:
-<<<<<<< HEAD
-            oil_= DBSession.query(Oil).filter(Oil.name == oil_name).one()
+            oil_ = DBSession.query(Oil).filter(Oil.oil_name == oil_name).one()
             return OilProps(oil_, max_cuts=max_cuts)
-        except sqlalchemy.orm.exc.NoResultFound, ex:
-=======
-            oil_ = DBSession.query(Oil).filter(Oil.oil_name == oil_name).one()
-            return OilProps(oil_)
         except NoResultFound, ex:
->>>>>>> 431939cc
             # or sqlalchemy.orm.exc.MultipleResultsFound as ex:
             ex.message = ("oil with name '{0}' not found in database. "
                           "{1}".format(oil_name, ex.message))
