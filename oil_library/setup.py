#!/usr/bin/env python
import os
import glob
import shutil
from subprocess import call

from setuptools import setup, find_packages
from distutils.command.clean import clean
from setuptools import Command

here = os.path.abspath(os.path.dirname(__file__))
README = open(os.path.join(here, 'README.txt')).read()
pkg_name = 'OilLibrary'


def clean_files(del_db=False):
    src = os.path.join(here, r'oil_library')
    to_rm = glob.glob(os.path.join(src, r'*.pyc'))
    to_rm.extend([os.path.join(here, '{0}.egg-info'.format(pkg_name)),
                  os.path.join(here, 'build'),
                  os.path.join(here, 'dist')])
    if del_db:
        to_rm.extend([os.path.join(src, 'OilLib.db')])

    for f in to_rm:
        try:
            if os.path.isdir(f):
                shutil.rmtree(f)
            else:
                os.remove(f)
        except:
            pass

        print "Deleting {0} ..".format(f)


class cleandev(clean):
    description = "cleans files generated by 'develop' mode"

    def run(self):
        clean.run(self)
        clean_files()


class cleanall(clean):
    description = "cleans files generated by 'develop' and SQL lite DB file"

    def run(self):
        clean.run(self)
        clean_files(del_db=True)


class remake_oil_db(Command):
    '''
    Custom command to reconstruct the oil_library database from flat file
    '''
    description = "remake oil_library SQL lite DB from flat file"
    user_options = user_options = []

    def initialize_options(self):
        """init options"""
        pass

    def finalize_options(self):
        """finalize options"""
        pass

    def run(self):
        to_rm = os.path.join(here, r'oil_library', 'OilLib.db')
<<<<<<< HEAD
        if os.path.exists(to_rm):
            os.remove(to_rm)
=======
        try:
            os.remove(to_rm)
        except OSError as e:
            if e.errno == 2:
                pass
            else:
                raise

>>>>>>> cf3b2a3a
        print "Deleting {0} ..".format(to_rm)
        call("initialize_OilLibrary_db")
        print 'OilLibrary database successfully generated from file!'


requires = [
    'SQLAlchemy >= 0.9.1',
    'transaction',
    'zope.sqlalchemy',
    'awesome-slugify',
    'unit_conversion',
    'pytest',
    'numpy'
    ]

s = setup(name=pkg_name,
          version='0.1',
          description='OilLibrary',
          long_description=README,
          author='ADIOS/GNOME team at NOAA ORR',
          author_email='orr.gnome@noaa.gov',
          url='',
          keywords='adios weathering oilspill modeling',
          packages=find_packages(),
          include_package_data=True,
          install_requires=requires,
          tests_require=requires,
          package_data={'oil_library': ['OilLib',
                                        'tests/*.py',
                                        'tests/sample_data/*']},
          cmdclass={'cleandev': cleandev,
                    'remake_oil_db': remake_oil_db,
                    'cleanall': cleanall},
          entry_points={'console_scripts': [('initialize_OilLibrary_db = '
                                             'oil_library.initializedb'
                                             ':make_db'),
                                            ],
                        },
          zip_safe=False,
          )

# make database post install - couldn't call this directly so used
# console script
if 'install' in s.script_args:
    print "Calling initialize_OilLibrary_db"
    call("initialize_OilLibrary_db")
elif 'develop' in s.script_args:
    if os.path.exists(os.path.join(here, 'oil_library', 'OilLib.db')):
        print 'OilLibrary database exists - do not remake!'
    else:
        print "Calling initialize_OilLibrary_db"
        call("initialize_OilLibrary_db")
        print 'OilLibrary database successfully generated from file!'<|MERGE_RESOLUTION|>--- conflicted
+++ resolved
@@ -67,10 +67,6 @@
 
     def run(self):
         to_rm = os.path.join(here, r'oil_library', 'OilLib.db')
-<<<<<<< HEAD
-        if os.path.exists(to_rm):
-            os.remove(to_rm)
-=======
         try:
             os.remove(to_rm)
         except OSError as e:
@@ -79,7 +75,6 @@
             else:
                 raise
 
->>>>>>> cf3b2a3a
         print "Deleting {0} ..".format(to_rm)
         call("initialize_OilLibrary_db")
         print 'OilLibrary database successfully generated from file!'
