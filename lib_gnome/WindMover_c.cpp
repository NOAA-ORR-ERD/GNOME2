--- conflicted
+++ resolved
@@ -1,698 +1,690 @@
-/*
- *  WindMover_c.cpp
- *  gnome
- *
- *  Created by Generic Programmer on 10/18/11.
- *  Copyright 2011 __MyCompanyName__. All rights reserved.
- *
- */
-
-#ifdef MAC
-#ifdef MPW
-#include <QDOffscreen.h>
-#pragma SEGMENT WINDMOVER_C
-#endif
-#endif
-#include "WindMover_c.h"
-#include "MemUtils.h"
-#include "GEOMETRY.H"
-#include "CompFunctions.h"
-#include "OUTILS.H"
-
-#ifdef pyGNOME
-#include "OSSMTimeValue_c.h"
-#include "Map_c.h"
-#include "LEList_c.h"
-#include "Model_c.h"
-#include "PtCurMap_c.h"
-#include "Replacements.h"
-#else
-#include "CROSS.H"
-#include "TOSSMTimeValue.h"
-#include "TMap.h"
-#endif
-
-// Seconds gTapWindOffsetInSeconds = 0;	minus AH 06/20/2012
-
-using std::cout;
-
-WindMover_c::WindMover_c () { 
-	
-	timeDep = nil;
-	
-	fUncertainStartTime = 0;
-	fDuration = 3*3600; // 3 hours
-	
-	fWindUncertaintyList = 0;
-	fLESetSizes = 0;
-	
-	fSpeedScale = 2;
-	fAngleScale = .4;
-	fMaxSpeed = 30; //mps
-	fMaxAngle = 60; //degrees
-	fSigma2 =0;
-	fSigmaTheta =  0; 
-	//conversion = 1.0;// JLM , I think this field should be removed
-	bUncertaintyPointOpen=false;
-	bSubsurfaceActive = false;
-	fGamma = 1.;
-	breaking_wave_height = 1.;	// meters
-	mixed_layer_depth = 10.;	// meters
-	
-	fIsConstantWind = false;
-	fConstantValue.u = fConstantValue.v = 0.0;
-	
-	memset(&fWindBarbRect,0,sizeof(fWindBarbRect)); 
-	bShowWindBarb = true;
-	tap_offset = 0; // AH 06/20/2012
-}
-
-WindMover_c::WindMover_c(TMap *owner,char* name) : Mover_c(owner, name)
-{
-	if(!name || !name[0]) this->SetClassName("Variable Wind"); // JLM , a default useful in the wizard
-	timeDep = nil;
-	
-	fUncertainStartTime = 0;
-	fDuration = 3*3600; // 3 hours
-	
-	fWindUncertaintyList = 0;
-	fLESetSizes = 0;
-	
-	fSpeedScale = 2;
-	fAngleScale = .4;
-	fMaxSpeed = 30; //mps
-	fMaxAngle = 60; //degrees
-	fSigma2 =0;
-	fSigmaTheta =  0; 
-	//conversion = 1.0;// JLM , I think this field should be removed
-	bTimeFileOpen = FALSE;
-	bUncertaintyPointOpen=false;
-	bSubsurfaceActive = false;
-	fGamma = 1.;
-	breaking_wave_height = 1.;	// meters
-	mixed_layer_depth = 10.;	// meters
-	
-	fIsConstantWind = false;
-	fConstantValue.u = fConstantValue.v = 0.0;
-	
-	memset(&fWindBarbRect,0,sizeof(fWindBarbRect)); 
-	bShowWindBarb = true;
-	tap_offset = 0;		// AH 06/20/2012
-}
-void rndv(float *rndv1,float *rndv2)
-{
-	float cosArg = 2 * PI * GetRandomFloat(0.0,1.0);
-	float srt = sqrt(-2 * log(GetRandomFloat(.001,.999)));
-	
-	*rndv1 = srt * cos(cosArg);
-	*rndv2 = srt * sin(cosArg);
-}
-
-// Routine to check if random variables selected for
-// the variable wind speed and direction are within acceptable
-// limits. 0 means ok for angle and speed in anglekey and speedkey
-static Boolean TermsLessThanMax(float cosTerm,float sinTerm,
-								double speedMax,double angleMax,
-								double sigma2, double sigmaTheta)
-{
-	//	float x,sqs;
-	//	sqs = sqrt(speedMax*speedMax - sigma2);
-	//	x = (speedMax-sqs) * cosTerm + sqrt(sqs);	
-	// JLM 9/16/98  x and sqs were not being used
-	return abs(sigmaTheta * sinTerm) <= angleMax;// && (x <= sqrt(3*speedMax));
-}
-
-
-
-void WindMover_c::DisposeUncertainty()
-{
-	fTimeUncertaintyWasSet = 0;
-	
-	if (fWindUncertaintyList)
-	{
-		DisposeHandle ((Handle) fWindUncertaintyList);
-		fWindUncertaintyList = nil;
-	}
-	
-	if (fLESetSizes)
-	{
-		DisposeHandle ((Handle) fLESetSizes);
-		fLESetSizes = 0;
-	}
-}
-
-
-
-void WindMover_c::UpdateUncertaintyValues(Seconds elapsedTime)
-{
-	long i,j,n;
-	float cosTerm,sinTerm;
-	
-	fTimeUncertaintyWasSet = elapsedTime;
-	
-	if(!fWindUncertaintyList) return;
-	
-	n= _GetHandleSize((Handle)fWindUncertaintyList)/sizeof(LEWindUncertainRec);
-	
-	for(i=0;i<n;i++)
-	{
-		rndv(&cosTerm,&sinTerm);
-		for(j=0;j<10;j++)
-		{
-			if(TermsLessThanMax(cosTerm,sinTerm,
-								fMaxSpeed,fMaxAngle,fSigma2,fSigmaTheta))break;
-			rndv(&cosTerm,&sinTerm);
-		}
-		
-		(*fWindUncertaintyList)[i].randCos=cosTerm;
-		(*fWindUncertaintyList)[i].randSin = sinTerm;
-	}
-}
-
-
-#ifndef pyGNOME
-
-OSErr WindMover_c::AllocateUncertainty()
-{
-	long i,j,n,numrec;
-	TLEList *list;
-	LEWindUncertainRecH h;
-	OSErr err=0;
-	CMyList	*LESetsList = model->LESetsList;
-	
-	this->DisposeUncertainty(); // get rid of any old values
-	if(!LESetsList)return noErr;
-	
-	// code goes here, fMaxSpeed is unused !!!  JLM 9/29/98
-	//if(timeDep)
-	//{
-	// may notbe called after user changes the wind speed.
-	// this object should protect itself.
-	//fMaxSpeed=timeDep->GetMaxValue(); 
-	//if(fMaxSpeed == -1)fMaxSpeed = 30;
-	//}
-	
-	
-	n = LESetsList->GetItemCount();
-	if(!(fLESetSizes = (LONGH)_NewHandle(sizeof(long)*n)))goto errHandler;
-	
-	for (i = 0,numrec=0; i < n ; i++) {
-		(*fLESetSizes)[i]=numrec;
-		LESetsList->GetListItem((Ptr)&list, i);
-		if(list->GetLEType()==UNCERTAINTY_LE) // JLM 9/10/98
-			numrec += list->GetLECount();
-	}
-	if(!(fWindUncertaintyList = 
-		 (LEWindUncertainRecH)_NewHandle(sizeof(LEWindUncertainRec)*numrec)))goto errHandler;
-	
-	return noErr;
-errHandler:
-	this->DisposeUncertainty(); // get rid of any values allocated
-	TechError("TWindMover::AllocateUncertainty()", "_NewHandle()", 0);
-	return memFullErr;
-}
-
-
-OSErr WindMover_c::UpdateUncertainty(void)
-{
-	OSErr err = noErr;
-	long i,n;
-	Boolean needToReInit = false;
-	Seconds elapsedTime =  model->GetModelTime() - model->GetStartTime();
-	Boolean bAddUncertainty = (elapsedTime >= fUncertainStartTime) && model->IsUncertain();
-	// JLM, this is elapsedTime >= fUncertainStartTime because elapsedTime is the value at the start of the step
-	
-	if(!bAddUncertainty)
-	{	// we will not be adding uncertainty
-		// make sure fWindUncertaintyList  && fLESetSizes are unallocated
-		if(fWindUncertaintyList) this->DisposeUncertainty();
-		return 0;
-	}
-	
-	if(!fWindUncertaintyList || !fLESetSizes)
-		needToReInit = true;
-	
-	if(elapsedTime < fTimeUncertaintyWasSet) 
-	{	// the model reset the time without telling us
-		needToReInit = true;
-	}
-	
-	if(fLESetSizes)
-	{	// check the LE sets are still the same, JLM 9/18/98
-		TLEList *list;
-		long numrec;
-		n = model->LESetsList->GetItemCount();
-		i = _GetHandleSize((Handle)fLESetSizes)/sizeof(long);
-		if(n != i) needToReInit = true;
-		else
-		{
-			for (i = 0,numrec=0; i < n ; i++) {
-				if(numrec != (*fLESetSizes)[i])
-				{
-					needToReInit = true;
-					break;
-				}
-				model->LESetsList->GetListItem((Ptr)&list, i);
-				if(list->GetLEType()==UNCERTAINTY_LE) // JLM 9/10/98
-					numrec += list->GetLECount();
-			}
-		}
-		
-	}
-	
-	
-	// question JLM, should fSigma2 change only when the duration value is exceeded ??
-	// or every step as it does now ??
-	fSigma2 = fSpeedScale * .315 * pow(elapsedTime-fUncertainStartTime,.147);
-	fSigma2 = fSigma2*fSigma2/2;
-	//fSigmaTheta = fAngleScale * 2.73 * sqrt(sqrt(elapsedTime-fUncertainStartTime));
-	fSigmaTheta = fAngleScale * 2.73 * sqrt(sqrt(double(elapsedTime-fUncertainStartTime)));
-	
-	if(needToReInit)
-	{
-		err = this->AllocateUncertainty();
-		if(!err) this->UpdateUncertaintyValues(elapsedTime);
-		if(err) return err;
-	}
-	else if(elapsedTime >= fTimeUncertaintyWasSet + fDuration) // we exceeded the persistance, time to update
-	{	
-		this->UpdateUncertaintyValues(elapsedTime);
-	}
-	return err;
-}
-#else
-
-OSErr WindMover_c::UpdateUncertainty(void) { return 0; }
-
-#endif	// AH 06/20/2012 (this does not affect stand alone behavior.
-
-OSErr WindMover_c::AddUncertainty(long setIndex, long leIndex,VelocityRec *patVel)
-{
-	VelocityRec tempV = *patVel;
-	double sqs,m,dtheta,x,w,s,t,costheta,sintheta;
-	double norm;
-	LEWindUncertainRec unrec;
-	OSErr err = 0;
-	
-	Boolean useOldCode = false; //OptionKeyDown(); // code goes here, take this out
-	
-	if(!fWindUncertaintyList || !fLESetSizes) 
-		return 0; // this is our clue to not add uncertainty
-	
-	norm = sqrt(tempV.v*tempV.v + tempV.u*tempV.u);
-	if(abs(norm) < 1e-6)
-		return 0;
-	
-	unrec=(*fWindUncertaintyList)[(*fLESetSizes)[setIndex]+leIndex];
-	w=norm;
-	s = w*w-fSigma2;
-	
-	if(s >0)
-	{
-		sqs = sqrt(s);
-		m = sqrt(sqs); 
-	}
-	else
-	{
-		sqs = 0;
-		// code goes here, check this
-		if(useOldCode) 
-			m = sqrt(w); // old incorrect code
-		else 
-			m = 0; // new code
-	}
-	
-	// code goes here
-	if(useOldCode) 
-		s = w-sqs;  // old incorrect code 
-	else
-		s = sqrt(w-sqs); // new code
-	
-	x = unrec.randCos*s + m;
-	
-	w = x*x;
-	
-	dtheta = unrec.randSin*fSigmaTheta*PI/180;
-	costheta = cos(dtheta);
-	sintheta = sin(dtheta);
-	
-	w = w/(costheta < .001 ? .001 : costheta); // compensate for projection vector effect
-	
-	// Scale pattern velocity to have norm w
-	t=w/norm;
-	tempV.u *= t;
-	tempV.v *= t;
-	
-	// Rotate velocity by dtheta
-	patVel->u = tempV.u * costheta - tempV.v * sintheta;
-	patVel->v = tempV.v * costheta + tempV.u * sintheta;
-	
-	return err;
-}
-
-void WindMover_c::ClearWindValues() 
-{ 	// have timedep throw away its list 
-	// but don't delete timeDep
-	if (timeDep)
-	{
-		timeDep -> Dispose();
-	}
-	// also clear the constant wind values
-	fConstantValue.u = fConstantValue.v = 0.0;
-}
-
-void WindMover_c::DeleteTimeDep() 
-{
-	if (timeDep)
-	{
-		timeDep -> Dispose();
-		delete timeDep;
-		timeDep = nil;
-	}
-}
-OSErr WindMover_c::PrepareForModelRun()
-{
-	return noErr;
-}
-
-OSErr WindMover_c::PrepareForModelStep(const Seconds& model_time, const Seconds& time_step, bool uncertain)
-{
-	OSErr err = 0;
-	if (uncertain)
-		err = this->UpdateUncertainty();
-	err = this -> GetTimeValue (model_time + this->tap_offset,&this->current_time_value);	// AH 07/16/2012
-	if (err) printError("An error occurred in TWindMover::PrepareForModelStep");
-	return err;
-}
-
-OSErr WindMover_c::CheckStartTime (Seconds time)
-{
-	OSErr err = 0;
-	if(fIsConstantWind) return -2;	// value is same for all time
-	else
-	{	// variable wind
-		if (this -> timeDep)
-		{
-			err = timeDep -> CheckStartTime(time);
-		}
-	}
-	return err;
-}
-
-OSErr WindMover_c::GetTimeValue(const Seconds& current_time, VelocityRec *value)
-{
-	VelocityRec	timeValue = { 0, 0 };
-	OSErr err = 0;
-	// get and apply time file scale factor
-	if(fIsConstantWind) timeValue = fConstantValue;
-	else
-	{	// variable wind
-		if (this -> timeDep)
-		{
-			// note : constant wind always uses the first record
-			err = timeDep -> GetTimeValue(current_time, &timeValue);	// minus AH 07/10/2012
-			
-		}
-	}
-	*value = timeValue;
-	return err;
-}
-
-<<<<<<< HEAD
-OSErr WindMover_c::get_move(int n, long model_time, long step_len, char *ref_ra, char *wp_ra, char *wind_ra, char *dispersion_ra, double f_sigma_2, double f_sigma_theta, double breaking_wave, double mix_layer, char *uncertain_ra, char* time_vals, int num_times) {	
-=======
-OSErr WindMover_c::get_move(int n, unsigned long start_time, unsigned long stop_time, unsigned long model_time, unsigned long step_len, char *ref_ra, char *wp_ra, char *wind_ra, char *dispersion_ra, double f_sigma_2, double f_sigma_theta, double breaking_wave, double mix_layer, char *uncertain_ra, char* time_vals, int num_times) {	
->>>>>>> dbbf9e0c
-
-// AH 06/20/2012:	
-// unfortunately, because we determine the size of the handle by a small region at the base of the array,
-// we have to recreate the container for any set of values passed, so that we're compatible with the existing
-// _GetHandleSize() logic. maybe we can talk about this next meeting.
-	
-
-	TimeValuePairH time_val_hdl = 0;
-	
-	if(!uncertain_ra) {
-		cout << "uncertainty values not provided! returning.\n";
-		return 1;
-	}
-
-	if(!wp_ra) {
-		cout << "worldpoints array not provided! returning.\n";
-		return 1;
-	}
-	
-	if(!time_vals) {
-		cout << "time values array not provided! returning.\n";
-		return 1;
-	} else {
-		if(num_times == 1) {
-			fIsConstantWind = true;
-			fConstantValue = ((TimeValuePair*)time_vals)->value;
-		} else {
-#ifdef pyGNOME
-			try {
-				time_val_hdl = (TimeValuePairH)_NewHandle(sizeof(TimeValuePair)*num_times);
-				memcpy(*time_val_hdl, time_vals, sizeof(TimeValuePair)*num_times);
-				timeDep = new OSSMTimeValue_c(this, time_val_hdl, kCMS);	// should we have to instantiate this every time we call the mover?
-			} catch(...) {
-				cout << "cannot create time values handle in windmover::get_move. returning.\n";
-				if(time_val_hdl)
-					_DisposeHandle((Handle)time_val_hdl);
-				return 1;
-			}
-#endif
-		}
-	}
-	// and so on.
-	
-	this->breaking_wave_height = breaking_wave;
-	this->mixed_layer_depth = mix_layer;
-	this->fSigma2 = f_sigma_2;
-	this->fSigmaTheta = f_sigma_theta;
-	this->tap_offset = 0;
-	this->bSubsurfaceActive = true;
-
-	try {
-		this->fWindUncertaintyList = (LEWindUncertainRecH)_NewHandle(sizeof(LEWindUncertainRec)*n);
-		memcpy(*fWindUncertaintyList, uncertain_ra, sizeof(LEWindUncertainRec)*n);
-		this->fLESetSizes = (LONGH)_NewHandle(sizeof(long));
-		DEREFH(this->fLESetSizes)[0] = 0;
-	} catch(...) {
-		cout << "cannot create uncertainty handle in windmover::get_move. returning.\n";
-		if(this->fWindUncertaintyList)
-			_DisposeHandle((Handle)this->fWindUncertaintyList);
-		return 1;
-	}
-	
-	this->PrepareForModelStep(model_time, step_len, false);
-	
-	WorldPoint3D delta;
-	WorldPoint3D *ref;
-	WorldPoint3D *wp;
-	double *windages;
-	short *disp_ra;
-	ref = (WorldPoint3D*)ref_ra;
-	wp = (WorldPoint3D*)wp_ra;
-	windages = (double*)wind_ra;
-	disp_ra = (short*)dispersion_ra;
-	
-	for (int i = 0; i < n; i++) {
-		LERec rec;
-		rec.p = ref[i].p;
-		rec.z = ref[i].z;
-		rec.windage = windages[i];
-		rec.dispersionStatus = disp_ra[i];
-		
-		delta = this->GetMove(model_time, step_len, 0, i, &rec, UNCERTAINTY_LE);
-		
-		wp[i].p.pLat += delta.p.pLat / 1000000;
-		wp[i].p.pLong += delta.p.pLong / 1000000;
-		wp[i].z += delta.z;
-	}
-	if(timeDep)
-		delete timeDep;
-	if(time_val_hdl)
-		_DisposeHandle((Handle)time_val_hdl);
-	if(this->fLESetSizes)
-		_DisposeHandle((Handle)this->fLESetSizes);
-	if(this->fWindUncertaintyList)
-		_DisposeHandle((Handle)this->fWindUncertaintyList);
-	return noErr;
-}
-
-// AH 06/20/2012:
-// maybe we really don't need to two functions at all.
-// consider using variable length arguments..
-
-// ++
-
-<<<<<<< HEAD
-OSErr WindMover_c::get_move(int n, long model_time, long step_len, char *ref_ra, char *wp_ra, char *wind_ra, char *dispersion_ra, double breaking_wave, double mix_layer, char* time_vals, int num_times) {	
-=======
-OSErr WindMover_c::get_move(int n, unsigned long start_time, unsigned long stop_time, unsigned long model_time, unsigned long step_len, char *ref_ra, char *wp_ra, char *wind_ra, char *dispersion_ra, double breaking_wave, double mix_layer, char* time_vals, int num_times) {	
->>>>>>> dbbf9e0c
-	
-	// AH 06/20/2012:	
-	// unfortunately, because we determine the size of the handle by a small region at the base of the array,
-	// we have to recreate the container for any set of values passed, so that we're compatible with the existing
-	// _GetHandleSize() logic. maybe we can talk about this next meeting.
-	
-	
-	TimeValuePairH time_val_hdl = 0;
-	
-	if(!wp_ra) {
-		cout << "worldpoints array not provided! returning.\n";
-		return 1;
-	}
-	
-	if(!time_vals) {
-		cout << "time values array not provided! returning.\n";
-		return 1;
-	} else {
-		if(num_times == 1) {
-			fIsConstantWind = true;
-			fConstantValue = ((TimeValuePair*)time_vals)->value;
-		} else {
-#ifdef pyGNOME
-			try {
-				time_val_hdl = (TimeValuePairH)_NewHandle(sizeof(TimeValuePair)*num_times);
-				memcpy(*time_val_hdl, time_vals, sizeof(TimeValuePair)*num_times);
-				timeDep = new OSSMTimeValue_c(this, time_val_hdl, kCMS);	// should we have to instantiate this every time we call the mover?
-			} catch(...) {
-				cout << "cannot create time values handle in windmover::get_move. returning.\n";
-				if(time_val_hdl)
-					_DisposeHandle((Handle)time_val_hdl);
-				return 1;
-			}
-#endif
-		}
-	}
-	// and so on.
-	
-	this->breaking_wave_height = breaking_wave;
-	this->mixed_layer_depth = mix_layer;
-	this->tap_offset = 0;
-	this->bSubsurfaceActive = true;
-	
-	this->PrepareForModelStep(model_time, step_len, false);
-
-	WorldPoint3D delta;
-	WorldPoint3D *wp;
-	WorldPoint3D *ref;
-	double *windages;
-	short *disp_ra;
-	ref = (WorldPoint3D*)ref_ra;
-	wp = (WorldPoint3D*)wp_ra;
-	windages = (double*)wind_ra;
-	disp_ra = (short*)dispersion_ra;
-	
-	for (int i = 0; i < n; i++) {
-		LERec rec;
-		rec.p = ref[i].p;
-		rec.z = ref[i].z;
-		rec.windage = windages[i];
-		rec.dispersionStatus = disp_ra[i];
-		
-		delta = this->GetMove(model_time, step_len, 0, i, &rec, FORECAST_LE);
-		
-		wp[i].p.pLat += delta.p.pLat / 1000000;
-		wp[i].p.pLong += delta.p.pLong / 1000000;
-		wp[i].z += delta.z;
-	}
-	if(timeDep)
-		delete timeDep;
-	if(time_val_hdl)
-		_DisposeHandle((Handle)time_val_hdl);
-	return noErr;
-}
-
-// ..
-
-
-
-WorldPoint3D WindMover_c::GetMove(const Seconds& model_time, Seconds timeStep,long setIndex,long leIndex,LERec *theLE,LETYPE leType)
-{
-	double 	dLong, dLat;
-	VelocityRec	patVelocity, timeValue = { 0, 0 };
-	WorldPoint3D	deltaPoint ={0,0,0.};
-	WorldPoint refPoint = (*theLE).p;	
-	OSErr err = noErr;
-	
-	
-	// if ((*theLE).z > 0) return deltaPoint; // wind doesn't act below surface
-	// or use some sort of exponential decay below the surface...
-	if (((*theLE).dispersionStatus==HAVE_DISPERSED || (*theLE).dispersionStatus==HAVE_DISPERSED_NAT || (*theLE).z>0) && !bSubsurfaceActive) return deltaPoint;
-	
-	// code goes here, check LE type - plankton will have no windage
-	
-	// get and apply time file scale factor
-	// code goes here, use some sort of average of past winds for dispersed oil
-// 	err = this -> GetTimeValue (model_time + this->tap_offset,&timeValue);	 // minus AH 07/10/2012
-
-	timeValue.u = this->current_time_value.u;	// AH 07/16/2012
-	timeValue.v = this->current_time_value.v;
-	
-	if(err)  return deltaPoint;
-	
-	// separate algorithm for dispersed oil
-	if ((*theLE).dispersionStatus==HAVE_DISPERSED || (*theLE).dispersionStatus==HAVE_DISPERSED_NAT)
-	{
-		//return deltaPoint;
-		//code goes here, check if depth at point is less than mixed layer depth or breaking wave depth
-		// shouldn't happen if other checks are done...
-		double f=0, z = (*theLE).z,angle, u_mag; 
-/*
-		PtCurMap *map = GetPtCurMap();	// in theory should be moverMap, unless universal...
-		if (!map) printError("Programmer error - TWindMover::GetWindageMove()");
-		//breakingWaveHeight = map->GetBreakingWaveHeight();
-		breakingWaveHeight = map->GetBreakingWaveHeight();
-*/	// minus AH 06/20/2012
-		
-		// AH 06/20/2012: The value should have been computed by the time we've gotten here
-	
-		if (breaking_wave_height==0) breaking_wave_height = 1;	// need to have a default or give an error
-		
-		// mixedLayerDepth = map->fMixedLayerDepth;		minus AH 06/20/2012
-		if (z<=fGamma*breaking_wave_height*1.5)
-		{
-			f = 2./3.;	// note, setting fGamma = 0 does not reduce subsurface windage effect
-			// at this point only making it inactive will do the trick
-		}
-		else if (z<=mixed_layer_depth)
-		{
-			f = 2.*(1 - (log(z/(breaking_wave_height*1.5))/log(mixed_layer_depth/(breaking_wave_height*1.5))))/3.;
-		}
-		else
-			f = 0.; // for depth dependent diffusion, z could get below mixed layer depth
-		
-		//angle = atan2(timeValue.v,timeValue.u);
-		angle = atan2(	timeValue.u,timeValue.v); // measured from north
-		
-		//timeValue.u *= .03 * sin(angle) * f;
-		//timeValue.v *= .03 * cos(angle) * f;
-		u_mag = sqrt(timeValue.u*timeValue.u + timeValue.v*timeValue.v);
-		timeValue.u = u_mag * .03 * sin(angle) * f;	// should use average wind
-		timeValue.v = u_mag * .03 * cos(angle) * f;
-		//timeValue.u = abs(timeValue.u) * .03 * sin(angle) * f;	// should use average wind
-		//timeValue.v = abs(timeValue.v) * .03 * cos(angle) * f;
-	}
-	else
-	{
-		if(leType == UNCERTAINTY_LE)
-		{
-			err = AddUncertainty(setIndex,leIndex,&timeValue);
-		}
-		
-		timeValue.u *=  (*theLE).windage;
-		timeValue.v *=  (*theLE).windage;
-	}
-	
-	dLong = ((timeValue.u / METERSPERDEGREELAT) * timeStep) / LongToLatRatio3 (refPoint.pLat);
-	dLat =   (timeValue.v / METERSPERDEGREELAT) * timeStep;
-
-	deltaPoint.p.pLong = dLong * 1000000;
-	deltaPoint.p.pLat  = dLat  * 1000000;
-	
-	return deltaPoint;
-}
+/*
+ *  WindMover_c.cpp
+ *  gnome
+ *
+ *  Created by Generic Programmer on 10/18/11.
+ *  Copyright 2011 __MyCompanyName__. All rights reserved.
+ *
+ */
+
+#ifdef MAC
+#ifdef MPW
+#include <QDOffscreen.h>
+#pragma SEGMENT WINDMOVER_C
+#endif
+#endif
+#include "WindMover_c.h"
+#include "MemUtils.h"
+#include "GEOMETRY.H"
+#include "CompFunctions.h"
+#include "OUTILS.H"
+
+#ifdef pyGNOME
+#include "OSSMTimeValue_c.h"
+#include "Map_c.h"
+#include "LEList_c.h"
+#include "Model_c.h"
+#include "PtCurMap_c.h"
+#include "Replacements.h"
+#else
+#include "CROSS.H"
+#include "TOSSMTimeValue.h"
+#include "TMap.h"
+#endif
+
+// Seconds gTapWindOffsetInSeconds = 0;	minus AH 06/20/2012
+
+using std::cout;
+
+WindMover_c::WindMover_c () { 
+	
+	timeDep = nil;
+	
+	fUncertainStartTime = 0;
+	fDuration = 3*3600; // 3 hours
+	
+	fWindUncertaintyList = 0;
+	fLESetSizes = 0;
+	
+	fSpeedScale = 2;
+	fAngleScale = .4;
+	fMaxSpeed = 30; //mps
+	fMaxAngle = 60; //degrees
+	fSigma2 =0;
+	fSigmaTheta =  0; 
+	//conversion = 1.0;// JLM , I think this field should be removed
+	bUncertaintyPointOpen=false;
+	bSubsurfaceActive = false;
+	fGamma = 1.;
+	breaking_wave_height = 1.;	// meters
+	mixed_layer_depth = 10.;	// meters
+	
+	fIsConstantWind = false;
+	fConstantValue.u = fConstantValue.v = 0.0;
+	
+	memset(&fWindBarbRect,0,sizeof(fWindBarbRect)); 
+	bShowWindBarb = true;
+	tap_offset = 0; // AH 06/20/2012
+}
+
+WindMover_c::WindMover_c(TMap *owner,char* name) : Mover_c(owner, name)
+{
+	if(!name || !name[0]) this->SetClassName("Variable Wind"); // JLM , a default useful in the wizard
+	timeDep = nil;
+	
+	fUncertainStartTime = 0;
+	fDuration = 3*3600; // 3 hours
+	
+	fWindUncertaintyList = 0;
+	fLESetSizes = 0;
+	
+	fSpeedScale = 2;
+	fAngleScale = .4;
+	fMaxSpeed = 30; //mps
+	fMaxAngle = 60; //degrees
+	fSigma2 =0;
+	fSigmaTheta =  0; 
+	//conversion = 1.0;// JLM , I think this field should be removed
+	bTimeFileOpen = FALSE;
+	bUncertaintyPointOpen=false;
+	bSubsurfaceActive = false;
+	fGamma = 1.;
+	breaking_wave_height = 1.;	// meters
+	mixed_layer_depth = 10.;	// meters
+	
+	fIsConstantWind = false;
+	fConstantValue.u = fConstantValue.v = 0.0;
+	
+	memset(&fWindBarbRect,0,sizeof(fWindBarbRect)); 
+	bShowWindBarb = true;
+	tap_offset = 0;		// AH 06/20/2012
+}
+void rndv(float *rndv1,float *rndv2)
+{
+	float cosArg = 2 * PI * GetRandomFloat(0.0,1.0);
+	float srt = sqrt(-2 * log(GetRandomFloat(.001,.999)));
+	
+	*rndv1 = srt * cos(cosArg);
+	*rndv2 = srt * sin(cosArg);
+}
+
+// Routine to check if random variables selected for
+// the variable wind speed and direction are within acceptable
+// limits. 0 means ok for angle and speed in anglekey and speedkey
+static Boolean TermsLessThanMax(float cosTerm,float sinTerm,
+								double speedMax,double angleMax,
+								double sigma2, double sigmaTheta)
+{
+	//	float x,sqs;
+	//	sqs = sqrt(speedMax*speedMax - sigma2);
+	//	x = (speedMax-sqs) * cosTerm + sqrt(sqs);	
+	// JLM 9/16/98  x and sqs were not being used
+	return abs(sigmaTheta * sinTerm) <= angleMax;// && (x <= sqrt(3*speedMax));
+}
+
+
+
+void WindMover_c::DisposeUncertainty()
+{
+	fTimeUncertaintyWasSet = 0;
+	
+	if (fWindUncertaintyList)
+	{
+		DisposeHandle ((Handle) fWindUncertaintyList);
+		fWindUncertaintyList = nil;
+	}
+	
+	if (fLESetSizes)
+	{
+		DisposeHandle ((Handle) fLESetSizes);
+		fLESetSizes = 0;
+	}
+}
+
+
+
+void WindMover_c::UpdateUncertaintyValues(Seconds elapsedTime)
+{
+	long i,j,n;
+	float cosTerm,sinTerm;
+	
+	fTimeUncertaintyWasSet = elapsedTime;
+	
+	if(!fWindUncertaintyList) return;
+	
+	n= _GetHandleSize((Handle)fWindUncertaintyList)/sizeof(LEWindUncertainRec);
+	
+	for(i=0;i<n;i++)
+	{
+		rndv(&cosTerm,&sinTerm);
+		for(j=0;j<10;j++)
+		{
+			if(TermsLessThanMax(cosTerm,sinTerm,
+								fMaxSpeed,fMaxAngle,fSigma2,fSigmaTheta))break;
+			rndv(&cosTerm,&sinTerm);
+		}
+		
+		(*fWindUncertaintyList)[i].randCos=cosTerm;
+		(*fWindUncertaintyList)[i].randSin = sinTerm;
+	}
+}
+
+
+#ifndef pyGNOME
+
+OSErr WindMover_c::AllocateUncertainty()
+{
+	long i,j,n,numrec;
+	TLEList *list;
+	LEWindUncertainRecH h;
+	OSErr err=0;
+	CMyList	*LESetsList = model->LESetsList;
+	
+	this->DisposeUncertainty(); // get rid of any old values
+	if(!LESetsList)return noErr;
+	
+	// code goes here, fMaxSpeed is unused !!!  JLM 9/29/98
+	//if(timeDep)
+	//{
+	// may notbe called after user changes the wind speed.
+	// this object should protect itself.
+	//fMaxSpeed=timeDep->GetMaxValue(); 
+	//if(fMaxSpeed == -1)fMaxSpeed = 30;
+	//}
+	
+	
+	n = LESetsList->GetItemCount();
+	if(!(fLESetSizes = (LONGH)_NewHandle(sizeof(long)*n)))goto errHandler;
+	
+	for (i = 0,numrec=0; i < n ; i++) {
+		(*fLESetSizes)[i]=numrec;
+		LESetsList->GetListItem((Ptr)&list, i);
+		if(list->GetLEType()==UNCERTAINTY_LE) // JLM 9/10/98
+			numrec += list->GetLECount();
+	}
+	if(!(fWindUncertaintyList = 
+		 (LEWindUncertainRecH)_NewHandle(sizeof(LEWindUncertainRec)*numrec)))goto errHandler;
+	
+	return noErr;
+errHandler:
+	this->DisposeUncertainty(); // get rid of any values allocated
+	TechError("TWindMover::AllocateUncertainty()", "_NewHandle()", 0);
+	return memFullErr;
+}
+
+
+OSErr WindMover_c::UpdateUncertainty(void)
+{
+	OSErr err = noErr;
+	long i,n;
+	Boolean needToReInit = false;
+	Seconds elapsedTime =  model->GetModelTime() - model->GetStartTime();
+	Boolean bAddUncertainty = (elapsedTime >= fUncertainStartTime) && model->IsUncertain();
+	// JLM, this is elapsedTime >= fUncertainStartTime because elapsedTime is the value at the start of the step
+	
+	if(!bAddUncertainty)
+	{	// we will not be adding uncertainty
+		// make sure fWindUncertaintyList  && fLESetSizes are unallocated
+		if(fWindUncertaintyList) this->DisposeUncertainty();
+		return 0;
+	}
+	
+	if(!fWindUncertaintyList || !fLESetSizes)
+		needToReInit = true;
+	
+	if(elapsedTime < fTimeUncertaintyWasSet) 
+	{	// the model reset the time without telling us
+		needToReInit = true;
+	}
+	
+	if(fLESetSizes)
+	{	// check the LE sets are still the same, JLM 9/18/98
+		TLEList *list;
+		long numrec;
+		n = model->LESetsList->GetItemCount();
+		i = _GetHandleSize((Handle)fLESetSizes)/sizeof(long);
+		if(n != i) needToReInit = true;
+		else
+		{
+			for (i = 0,numrec=0; i < n ; i++) {
+				if(numrec != (*fLESetSizes)[i])
+				{
+					needToReInit = true;
+					break;
+				}
+				model->LESetsList->GetListItem((Ptr)&list, i);
+				if(list->GetLEType()==UNCERTAINTY_LE) // JLM 9/10/98
+					numrec += list->GetLECount();
+			}
+		}
+		
+	}
+	
+	
+	// question JLM, should fSigma2 change only when the duration value is exceeded ??
+	// or every step as it does now ??
+	fSigma2 = fSpeedScale * .315 * pow(elapsedTime-fUncertainStartTime,.147);
+	fSigma2 = fSigma2*fSigma2/2;
+	//fSigmaTheta = fAngleScale * 2.73 * sqrt(sqrt(elapsedTime-fUncertainStartTime));
+	fSigmaTheta = fAngleScale * 2.73 * sqrt(sqrt(double(elapsedTime-fUncertainStartTime)));
+	
+	if(needToReInit)
+	{
+		err = this->AllocateUncertainty();
+		if(!err) this->UpdateUncertaintyValues(elapsedTime);
+		if(err) return err;
+	}
+	else if(elapsedTime >= fTimeUncertaintyWasSet + fDuration) // we exceeded the persistance, time to update
+	{	
+		this->UpdateUncertaintyValues(elapsedTime);
+	}
+	return err;
+}
+#else
+
+OSErr WindMover_c::UpdateUncertainty(void) { return 0; }
+
+#endif	// AH 06/20/2012 (this does not affect stand alone behavior.
+
+OSErr WindMover_c::AddUncertainty(long setIndex, long leIndex,VelocityRec *patVel)
+{
+	VelocityRec tempV = *patVel;
+	double sqs,m,dtheta,x,w,s,t,costheta,sintheta;
+	double norm;
+	LEWindUncertainRec unrec;
+	OSErr err = 0;
+	
+	Boolean useOldCode = false; //OptionKeyDown(); // code goes here, take this out
+	
+	if(!fWindUncertaintyList || !fLESetSizes) 
+		return 0; // this is our clue to not add uncertainty
+	
+	norm = sqrt(tempV.v*tempV.v + tempV.u*tempV.u);
+	if(abs(norm) < 1e-6)
+		return 0;
+	
+	unrec=(*fWindUncertaintyList)[(*fLESetSizes)[setIndex]+leIndex];
+	w=norm;
+	s = w*w-fSigma2;
+	
+	if(s >0)
+	{
+		sqs = sqrt(s);
+		m = sqrt(sqs); 
+	}
+	else
+	{
+		sqs = 0;
+		// code goes here, check this
+		if(useOldCode) 
+			m = sqrt(w); // old incorrect code
+		else 
+			m = 0; // new code
+	}
+	
+	// code goes here
+	if(useOldCode) 
+		s = w-sqs;  // old incorrect code 
+	else
+		s = sqrt(w-sqs); // new code
+	
+	x = unrec.randCos*s + m;
+	
+	w = x*x;
+	
+	dtheta = unrec.randSin*fSigmaTheta*PI/180;
+	costheta = cos(dtheta);
+	sintheta = sin(dtheta);
+	
+	w = w/(costheta < .001 ? .001 : costheta); // compensate for projection vector effect
+	
+	// Scale pattern velocity to have norm w
+	t=w/norm;
+	tempV.u *= t;
+	tempV.v *= t;
+	
+	// Rotate velocity by dtheta
+	patVel->u = tempV.u * costheta - tempV.v * sintheta;
+	patVel->v = tempV.v * costheta + tempV.u * sintheta;
+	
+	return err;
+}
+
+void WindMover_c::ClearWindValues() 
+{ 	// have timedep throw away its list 
+	// but don't delete timeDep
+	if (timeDep)
+	{
+		timeDep -> Dispose();
+	}
+	// also clear the constant wind values
+	fConstantValue.u = fConstantValue.v = 0.0;
+}
+
+void WindMover_c::DeleteTimeDep() 
+{
+	if (timeDep)
+	{
+		timeDep -> Dispose();
+		delete timeDep;
+		timeDep = nil;
+	}
+}
+OSErr WindMover_c::PrepareForModelRun()
+{
+	return noErr;
+}
+
+OSErr WindMover_c::PrepareForModelStep(const Seconds& model_time, const Seconds& time_step, bool uncertain)
+{
+	OSErr err = 0;
+	if (uncertain)
+		err = this->UpdateUncertainty();
+	err = this -> GetTimeValue (model_time + this->tap_offset,&this->current_time_value);	// AH 07/16/2012
+	if (err) printError("An error occurred in TWindMover::PrepareForModelStep");
+	return err;
+}
+
+OSErr WindMover_c::CheckStartTime (Seconds time)
+{
+	OSErr err = 0;
+	if(fIsConstantWind) return -2;	// value is same for all time
+	else
+	{	// variable wind
+		if (this -> timeDep)
+		{
+			err = timeDep -> CheckStartTime(time);
+		}
+	}
+	return err;
+}
+
+OSErr WindMover_c::GetTimeValue(const Seconds& current_time, VelocityRec *value)
+{
+	VelocityRec	timeValue = { 0, 0 };
+	OSErr err = 0;
+	// get and apply time file scale factor
+	if(fIsConstantWind) timeValue = fConstantValue;
+	else
+	{	// variable wind
+		if (this -> timeDep)
+		{
+			// note : constant wind always uses the first record
+			err = timeDep -> GetTimeValue(current_time, &timeValue);	// minus AH 07/10/2012
+			
+		}
+	}
+	*value = timeValue;
+	return err;
+}
+
+OSErr WindMover_c::get_move(int n, unsigned long model_time, unsigned long step_len, char *ref_ra, char *wp_ra, char *wind_ra, char *dispersion_ra, double f_sigma_2, double f_sigma_theta, double breaking_wave, double mix_layer, char *uncertain_ra, char* time_vals, int num_times) {	
+
+// AH 06/20/2012:	
+// unfortunately, because we determine the size of the handle by a small region at the base of the array,
+// we have to recreate the container for any set of values passed, so that we're compatible with the existing
+// _GetHandleSize() logic. maybe we can talk about this next meeting.
+	
+
+	TimeValuePairH time_val_hdl = 0;
+	
+	if(!uncertain_ra) {
+		cout << "uncertainty values not provided! returning.\n";
+		return 1;
+	}
+
+	if(!wp_ra) {
+		cout << "worldpoints array not provided! returning.\n";
+		return 1;
+	}
+	
+	if(!time_vals) {
+		cout << "time values array not provided! returning.\n";
+		return 1;
+	} else {
+		if(num_times == 1) {
+			fIsConstantWind = true;
+			fConstantValue = ((TimeValuePair*)time_vals)->value;
+		} else {
+#ifdef pyGNOME
+			try {
+				time_val_hdl = (TimeValuePairH)_NewHandle(sizeof(TimeValuePair)*num_times);
+				memcpy(*time_val_hdl, time_vals, sizeof(TimeValuePair)*num_times);
+				timeDep = new OSSMTimeValue_c(this, time_val_hdl, kCMS);	// should we have to instantiate this every time we call the mover?
+			} catch(...) {
+				cout << "cannot create time values handle in windmover::get_move. returning.\n";
+				if(time_val_hdl)
+					_DisposeHandle((Handle)time_val_hdl);
+				return 1;
+			}
+#endif
+		}
+	}
+	// and so on.
+	
+	this->breaking_wave_height = breaking_wave;
+	this->mixed_layer_depth = mix_layer;
+	this->fSigma2 = f_sigma_2;
+	this->fSigmaTheta = f_sigma_theta;
+	this->tap_offset = 0;
+	this->bSubsurfaceActive = true;
+
+	try {
+		this->fWindUncertaintyList = (LEWindUncertainRecH)_NewHandle(sizeof(LEWindUncertainRec)*n);
+		memcpy(*fWindUncertaintyList, uncertain_ra, sizeof(LEWindUncertainRec)*n);
+		this->fLESetSizes = (LONGH)_NewHandle(sizeof(long));
+		DEREFH(this->fLESetSizes)[0] = 0;
+	} catch(...) {
+		cout << "cannot create uncertainty handle in windmover::get_move. returning.\n";
+		if(this->fWindUncertaintyList)
+			_DisposeHandle((Handle)this->fWindUncertaintyList);
+		return 1;
+	}
+	
+	this->PrepareForModelStep(model_time, step_len, false);
+	
+	WorldPoint3D delta;
+	WorldPoint3D *ref;
+	WorldPoint3D *wp;
+	double *windages;
+	short *disp_ra;
+	ref = (WorldPoint3D*)ref_ra;
+	wp = (WorldPoint3D*)wp_ra;
+	windages = (double*)wind_ra;
+	disp_ra = (short*)dispersion_ra;
+	
+	for (int i = 0; i < n; i++) {
+		LERec rec;
+		rec.p = ref[i].p;
+		rec.z = ref[i].z;
+		rec.windage = windages[i];
+		rec.dispersionStatus = disp_ra[i];
+		
+		delta = this->GetMove(model_time, step_len, 0, i, &rec, UNCERTAINTY_LE);
+		
+		wp[i].p.pLat += delta.p.pLat / 1000000;
+		wp[i].p.pLong += delta.p.pLong / 1000000;
+		wp[i].z += delta.z;
+	}
+	if(timeDep)
+		delete timeDep;
+	if(time_val_hdl)
+		_DisposeHandle((Handle)time_val_hdl);
+	if(this->fLESetSizes)
+		_DisposeHandle((Handle)this->fLESetSizes);
+	if(this->fWindUncertaintyList)
+		_DisposeHandle((Handle)this->fWindUncertaintyList);
+	return noErr;
+}
+
+// AH 06/20/2012:
+// maybe we really don't need to two functions at all.
+// consider using variable length arguments..
+
+// ++
+
+OSErr WindMover_c::get_move(int n, unsigned long model_time, unsigned long step_len, char *ref_ra, char *wp_ra, char *wind_ra, char *dispersion_ra, double breaking_wave, double mix_layer, char* time_vals, int num_times) {	
+	
+	// AH 06/20/2012:	
+	// unfortunately, because we determine the size of the handle by a small region at the base of the array,
+	// we have to recreate the container for any set of values passed, so that we're compatible with the existing
+	// _GetHandleSize() logic. maybe we can talk about this next meeting.
+	
+	
+	TimeValuePairH time_val_hdl = 0;
+	
+	if(!wp_ra) {
+		cout << "worldpoints array not provided! returning.\n";
+		return 1;
+	}
+	
+	if(!time_vals) {
+		cout << "time values array not provided! returning.\n";
+		return 1;
+	} else {
+		if(num_times == 1) {
+			fIsConstantWind = true;
+			fConstantValue = ((TimeValuePair*)time_vals)->value;
+		} else {
+#ifdef pyGNOME
+			try {
+				time_val_hdl = (TimeValuePairH)_NewHandle(sizeof(TimeValuePair)*num_times);
+				memcpy(*time_val_hdl, time_vals, sizeof(TimeValuePair)*num_times);
+				timeDep = new OSSMTimeValue_c(this, time_val_hdl, kCMS);	// should we have to instantiate this every time we call the mover?
+			} catch(...) {
+				cout << "cannot create time values handle in windmover::get_move. returning.\n";
+				if(time_val_hdl)
+					_DisposeHandle((Handle)time_val_hdl);
+				return 1;
+			}
+#endif
+		}
+	}
+	// and so on.
+	
+	this->breaking_wave_height = breaking_wave;
+	this->mixed_layer_depth = mix_layer;
+	this->tap_offset = 0;
+	this->bSubsurfaceActive = true;
+	
+	this->PrepareForModelStep(model_time, step_len, false);
+
+	WorldPoint3D delta;
+	WorldPoint3D *wp;
+	WorldPoint3D *ref;
+	double *windages;
+	short *disp_ra;
+	ref = (WorldPoint3D*)ref_ra;
+	wp = (WorldPoint3D*)wp_ra;
+	windages = (double*)wind_ra;
+	disp_ra = (short*)dispersion_ra;
+	
+	for (int i = 0; i < n; i++) {
+		LERec rec;
+		rec.p = ref[i].p;
+		rec.z = ref[i].z;
+		rec.windage = windages[i];
+		rec.dispersionStatus = disp_ra[i];
+		
+		delta = this->GetMove(model_time, step_len, 0, i, &rec, FORECAST_LE);
+		
+		wp[i].p.pLat += delta.p.pLat / 1000000;
+		wp[i].p.pLong += delta.p.pLong / 1000000;
+		wp[i].z += delta.z;
+	}
+	if(timeDep)
+		delete timeDep;
+	if(time_val_hdl)
+		_DisposeHandle((Handle)time_val_hdl);
+	return noErr;
+}
+
+// ..
+
+
+
+WorldPoint3D WindMover_c::GetMove(const Seconds& model_time, Seconds timeStep,long setIndex,long leIndex,LERec *theLE,LETYPE leType)
+{
+	double 	dLong, dLat;
+	VelocityRec	patVelocity, timeValue = { 0, 0 };
+	WorldPoint3D	deltaPoint ={0,0,0.};
+	WorldPoint refPoint = (*theLE).p;	
+	OSErr err = noErr;
+	
+	
+	// if ((*theLE).z > 0) return deltaPoint; // wind doesn't act below surface
+	// or use some sort of exponential decay below the surface...
+	if (((*theLE).dispersionStatus==HAVE_DISPERSED || (*theLE).dispersionStatus==HAVE_DISPERSED_NAT || (*theLE).z>0) && !bSubsurfaceActive) return deltaPoint;
+	
+	// code goes here, check LE type - plankton will have no windage
+	
+	// get and apply time file scale factor
+	// code goes here, use some sort of average of past winds for dispersed oil
+// 	err = this -> GetTimeValue (model_time + this->tap_offset,&timeValue);	 // minus AH 07/10/2012
+
+	timeValue.u = this->current_time_value.u;	// AH 07/16/2012
+	timeValue.v = this->current_time_value.v;
+	
+	if(err)  return deltaPoint;
+	
+	// separate algorithm for dispersed oil
+	if ((*theLE).dispersionStatus==HAVE_DISPERSED || (*theLE).dispersionStatus==HAVE_DISPERSED_NAT)
+	{
+		//return deltaPoint;
+		//code goes here, check if depth at point is less than mixed layer depth or breaking wave depth
+		// shouldn't happen if other checks are done...
+		double f=0, z = (*theLE).z,angle, u_mag; 
+/*
+		PtCurMap *map = GetPtCurMap();	// in theory should be moverMap, unless universal...
+		if (!map) printError("Programmer error - TWindMover::GetWindageMove()");
+		//breakingWaveHeight = map->GetBreakingWaveHeight();
+		breakingWaveHeight = map->GetBreakingWaveHeight();
+*/	// minus AH 06/20/2012
+		
+		// AH 06/20/2012: The value should have been computed by the time we've gotten here
+	
+		if (breaking_wave_height==0) breaking_wave_height = 1;	// need to have a default or give an error
+		
+		// mixedLayerDepth = map->fMixedLayerDepth;		minus AH 06/20/2012
+		if (z<=fGamma*breaking_wave_height*1.5)
+		{
+			f = 2./3.;	// note, setting fGamma = 0 does not reduce subsurface windage effect
+			// at this point only making it inactive will do the trick
+		}
+		else if (z<=mixed_layer_depth)
+		{
+			f = 2.*(1 - (log(z/(breaking_wave_height*1.5))/log(mixed_layer_depth/(breaking_wave_height*1.5))))/3.;
+		}
+		else
+			f = 0.; // for depth dependent diffusion, z could get below mixed layer depth
+		
+		//angle = atan2(timeValue.v,timeValue.u);
+		angle = atan2(	timeValue.u,timeValue.v); // measured from north
+		
+		//timeValue.u *= .03 * sin(angle) * f;
+		//timeValue.v *= .03 * cos(angle) * f;
+		u_mag = sqrt(timeValue.u*timeValue.u + timeValue.v*timeValue.v);
+		timeValue.u = u_mag * .03 * sin(angle) * f;	// should use average wind
+		timeValue.v = u_mag * .03 * cos(angle) * f;
+		//timeValue.u = abs(timeValue.u) * .03 * sin(angle) * f;	// should use average wind
+		//timeValue.v = abs(timeValue.v) * .03 * cos(angle) * f;
+	}
+	else
+	{
+		if(leType == UNCERTAINTY_LE)
+		{
+			err = AddUncertainty(setIndex,leIndex,&timeValue);
+		}
+		
+		timeValue.u *=  (*theLE).windage;
+		timeValue.v *=  (*theLE).windage;
+	}
+	
+	dLong = ((timeValue.u / METERSPERDEGREELAT) * timeStep) / LongToLatRatio3 (refPoint.pLat);
+	dLat =   (timeValue.v / METERSPERDEGREELAT) * timeStep;
+
+	deltaPoint.p.pLong = dLong * 1000000;
+	deltaPoint.p.pLat  = dLat  * 1000000;
+	
+	return deltaPoint;
+}