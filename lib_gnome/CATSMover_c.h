--- conflicted
+++ resolved
@@ -1,88 +1,83 @@
-/*
- *  CATSMover_c.h
- *  gnome
- *
- *  Created by Generic Programmer on 11/29/11.
- *  Copyright 2011 __MyCompanyName__. All rights reserved.
- *
- */
-
-#ifndef __CATSMover_c__
-#define __CATSMover_c__
-
-#include "Basics.h"
-#include "TypeDefs.h"
-#include "CurrentMover_c.h"
-
-#ifndef pyGNOME
-#include "TOSSMTimeValue.h"
-#include "TMap.h"
-#include "GridVel.h"
-#else
-#include "OSSMTimeValue_c.h"
-#include "GridVel_c.h"
-#include "Map_c.h"
-#define TOSSMTimeValue OSSMTimeValue_c
-#define TGridVel GridVel_c
-#define TMap Map_c
-#endif
-
-class CATSMover_c : virtual public CurrentMover_c {
-
-public:
-	WorldPoint 		refP; 					// location of tide station or map-join pin
-	TGridVel		*fGrid;					//VelocityH		grid; 
-	long 			refZ; 					// meters, positive up
-	short 			scaleType; 				// none, constant, or file
-	double 			scaleValue; 			// constant value to match at refP
-	char 			scaleOtherFile[32]; 	// file to match at refP
-	double 			refScale; 				// multiply current-grid value at refP by refScale to match value
-	Boolean 		bRefPointOpen;
-	Boolean			bUncertaintyPointOpen;
-	Boolean 		bTimeFileOpen;
-	Boolean			bTimeFileActive;		// active / inactive flag
-	Boolean 		bShowGrid;
-	Boolean 		bShowArrows;
-	double 			arrowScale;
-	float 			arrowDepth;
-	Boolean			bApplyLogProfile;
-	TOSSMTimeValue *timeDep;
-	double			fEddyDiffusion;			// cm**2/s minimum eddy velocity for uncertainty
-	double			fEddyV0;			//  in m/s, used for cutoff of minimum eddy for uncertainty
-	TCM_OPTIMZE fOptimize; // this does not need to be saved to the save file	
-	
-						CATSMover_c (TMap *owner, char *name);
-						CATSMover_c ();
-	virtual OSErr		AddUncertainty(long setIndex, long leIndex,VelocityRec *patVelocity,double timeStep,Boolean useEddyUncertainty);
-	void				SetRefPosition (WorldPoint p, long z) { refP = p; refZ = z; }
-	void				GetRefPosition (WorldPoint *p, long *z) { (*p) = refP; (*z) = refZ; }
-	virtual WorldRect GetGridBounds(){return fGrid->GetBounds();}	
-	void				SetTimeDep (TOSSMTimeValue *newTimeDep) { timeDep = newTimeDep; }
-	TOSSMTimeValue		*GetTimeDep () { return (timeDep); }
-	void				DeleteTimeDep ();
-	VelocityRec			GetPatValue (WorldPoint3D p);
-	VelocityRec 		GetScaledPatValue(const Seconds& model_time, WorldPoint3D p,Boolean * useEddyUncertainty);//JLM 5/12/99
-	VelocityRec			GetSmoothVelocity (WorldPoint p);
-	virtual OSErr       ComputeVelocityScale(const Seconds& model_time);
-	virtual WorldPoint3D       GetMove(const Seconds& model_time, Seconds timeStep,long setIndex,long leIndex,LERec *theLE,LETYPE leType);
-	virtual OSErr 		PrepareForModelRun(); 
-	virtual OSErr 		PrepareForModelStep(const Seconds&, const Seconds&, bool); // AH 07/10/2012
-	virtual void 		ModelStepIsDone();
-	virtual Boolean		VelocityStrAtPoint(WorldPoint3D wp, char *velStr);
-	virtual	OSErr		ReadTopology(char* path, TMap **newMap);
-
-	
-<<<<<<< HEAD
-			OSErr		get_move(int n, long model_time, long step_len, char *ref_ra, char *wp_ra, char *uncertain_ra);
-			OSErr		get_move(int n, long model_time, long step_len, char *ref_ra, char *wp_ra);
-=======
-			OSErr		get_move(int n, unsigned long start_time, unsigned long stop_time, unsigned long model_time, unsigned long step_len, char *ref_ra, char *wp_ra, char *uncertain_ra);
-			OSErr		get_move(int n, unsigned long start_time, unsigned long stop_time, unsigned long model_time, unsigned long step_len, char *ref_ra, char *wp_ra);
->>>>>>> dbbf9e0c
-
-};
-
-#undef TOSSMTimeValue
-#undef TGridVel
-#undef TMap
-#endif
+/*
+ *  CATSMover_c.h
+ *  gnome
+ *
+ *  Created by Generic Programmer on 11/29/11.
+ *  Copyright 2011 __MyCompanyName__. All rights reserved.
+ *
+ */
+
+#ifndef __CATSMover_c__
+#define __CATSMover_c__
+
+#include "Basics.h"
+#include "TypeDefs.h"
+#include "CurrentMover_c.h"
+
+#ifndef pyGNOME
+#include "TOSSMTimeValue.h"
+#include "TMap.h"
+#include "GridVel.h"
+#else
+#include "OSSMTimeValue_c.h"
+#include "GridVel_c.h"
+#include "Map_c.h"
+#define TOSSMTimeValue OSSMTimeValue_c
+#define TGridVel GridVel_c
+#define TMap Map_c
+#endif
+
+class CATSMover_c : virtual public CurrentMover_c {
+
+public:
+	WorldPoint 		refP; 					// location of tide station or map-join pin
+	TGridVel		*fGrid;					//VelocityH		grid; 
+	long 			refZ; 					// meters, positive up
+	short 			scaleType; 				// none, constant, or file
+	double 			scaleValue; 			// constant value to match at refP
+	char 			scaleOtherFile[32]; 	// file to match at refP
+	double 			refScale; 				// multiply current-grid value at refP by refScale to match value
+	Boolean 		bRefPointOpen;
+	Boolean			bUncertaintyPointOpen;
+	Boolean 		bTimeFileOpen;
+	Boolean			bTimeFileActive;		// active / inactive flag
+	Boolean 		bShowGrid;
+	Boolean 		bShowArrows;
+	double 			arrowScale;
+	float 			arrowDepth;
+	Boolean			bApplyLogProfile;
+	TOSSMTimeValue *timeDep;
+	double			fEddyDiffusion;			// cm**2/s minimum eddy velocity for uncertainty
+	double			fEddyV0;			//  in m/s, used for cutoff of minimum eddy for uncertainty
+	TCM_OPTIMZE fOptimize; // this does not need to be saved to the save file	
+	
+						CATSMover_c (TMap *owner, char *name);
+						CATSMover_c ();
+	virtual OSErr		AddUncertainty(long setIndex, long leIndex,VelocityRec *patVelocity,double timeStep,Boolean useEddyUncertainty);
+	void				SetRefPosition (WorldPoint p, long z) { refP = p; refZ = z; }
+	void				GetRefPosition (WorldPoint *p, long *z) { (*p) = refP; (*z) = refZ; }
+	virtual WorldRect GetGridBounds(){return fGrid->GetBounds();}	
+	void				SetTimeDep (TOSSMTimeValue *newTimeDep) { timeDep = newTimeDep; }
+	TOSSMTimeValue		*GetTimeDep () { return (timeDep); }
+	void				DeleteTimeDep ();
+	VelocityRec			GetPatValue (WorldPoint3D p);
+	VelocityRec 		GetScaledPatValue(const Seconds& model_time, WorldPoint3D p,Boolean * useEddyUncertainty);//JLM 5/12/99
+	VelocityRec			GetSmoothVelocity (WorldPoint p);
+	virtual OSErr       ComputeVelocityScale(const Seconds& model_time);
+	virtual WorldPoint3D       GetMove(const Seconds& model_time, Seconds timeStep,long setIndex,long leIndex,LERec *theLE,LETYPE leType);
+	virtual OSErr 		PrepareForModelRun(); 
+	virtual OSErr 		PrepareForModelStep(const Seconds&, const Seconds&, bool); // AH 07/10/2012
+	virtual void 		ModelStepIsDone();
+	virtual Boolean		VelocityStrAtPoint(WorldPoint3D wp, char *velStr);
+	virtual	OSErr		ReadTopology(char* path, TMap **newMap);
+
+	
+			OSErr		get_move(int n, unsigned long model_time, unsigned long step_len, char *ref_ra, char *wp_ra, char *uncertain_ra);
+			OSErr		get_move(int n, unsigned long model_time, unsigned long step_len, char *ref_ra, char *wp_ra);
+
+};
+
+#undef TOSSMTimeValue
+#undef TGridVel
+#undef TMap
+#endif