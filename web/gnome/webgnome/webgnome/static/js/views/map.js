define([
    'jquery',
    'lib/underscore',
    'lib/backbone',
    'models',
    'lib/jquery.imagesloaded.min',
], function($, _, Backbone, models) {

    function MapViewException(message) {
        this.message = message;
        this.name = "MapViewException";
    }

    /*
     `MapView` represents the visual map and is responsible for animating frames
     for each time step rendered by the server
     */
    var MapView = Backbone.View.extend({
        initialize: function() {
            var _this = this;
            _.bindAll(this);
            this.mapEl = this.options.mapEl;
            this.frameClass = this.options.frameClass;
            this.activeFrameClass = this.options.activeFrameClass;
            this.placeholderClass = this.options.placeholderClass;
            this.latLongBounds = this.options.latLongBounds;
            this.animationThreshold = this.options.animationThreshold;
            this.locationFilesMeta = this.options.locationFilesMeta;
            this.renderer = this.options.renderer;
            this.canDrawSpill = false;

            this.makeImagesClickable();

            this.state = this.options.state;
            this.listenTo(this.state, 'change:animation', this.animationStateChanged);
            this.listenTo(this.state, 'change:cursor', this.cursorStateChanged);

            this.map = $(this.mapEl);

            this.gnomeRun = this.options.gnomeRun;
            this.gnomeRun.on(models.GnomeRun.NEXT_TIME_STEP_READY, this.nextTimeStepReady);
            this.gnomeRun.on(models.GnomeRun.RUN_BEGAN, this.gnomeRunBegan);
            this.gnomeRun.on(models.GnomeRun.RUN_ERROR, this.gnomeRunError);
            this.gnomeRun.on(models.GnomeRun.RUN_FINISHED, this.gnomeRunFinished);
            this.gnomeRun.on(models.GnomeRun.CREATED, this.reset);

            this.model = this.options.model;
            this.model.on('change:background_image_url', function() {
                _this.reset();
            });
            this.model.on('destroy', function () {
                _this.reset();
                _this.map.empty();
            });

            if (this.gnomeRun.hasCachedTimeStep(this.gnomeRun.getCurrentTimeStep())) {
                this.nextTimeStepReady();
            }

            this.cursorClasses = ['zooming-in', 'zooming-out', 'moving', 'spill'];

            this.leafletMap = L.map('leaflet-map', {
                crs: L.CRS.EPSG4326
            });
        },

        getViewport: function() {
            var mapBounds = this.model.getLatLongBounds();
            var viewport = this.renderer.getLatLongViewport();

            if (viewport) {
                return viewport;
            } else {
                return mapBounds;
            }
        },

        animationStateChanged: function(animationState) {
            switch (animationState) {
                case this.state.animation.STOPPED:
//                    this.setStopped();
                    break;
                case this.state.animation.PLAYING:
//                    this.setPlaying();
                    break;
                case this.state.animation.PAUSED:
//                    this.setPaused();
                    break;
            }
        },

        resetCursorState: function() {
            // Unset ability to draw a spill on the map.
            this.unsetSpillCursor();
            this.allowZoomingOut = false;
            this.allowZoomingIn = false;
        },

        cursorStateChanged: function(cursorState) {
            this.removeCursorClasses();
<<<<<<< HEAD
            this.resetCursorState();
=======

            // Unset ability to draw a spill on the map.
            this.unsetSpillCursor();
>>>>>>> c43fb158

            switch(cursorState) {
                case models.CursorState.ZOOMING_IN:
                    this.makeActiveImageClickable();
                    this.makeActiveImageSelectable();
                    this.setZoomingInCursor();
                    this.allowZoomingIn = true;
                    break;
                case models.CursorState.ZOOMING_OUT:
                    this.makeActiveImageClickable();
                    this.setZoomingOutCursor();
                    this.allowZoomingOut = true;
                    break;
                case models.CursorState.RESTING:
                    this.setRegularCursor();
                    break;
                case models.CursorState.MOVING:
                    this.setMovingCursor();
                    break;
                case models.CursorState.DRAWING_SPILL:
                    this.setSpillCursor();
                    break;
            }
        },

        show: function() {
            this.setBackground();
        },

        zoom: function(evt) {
            if (this.allowZoomingIn) {
                evt.stopPropagation();
                this.zoomIn(evt);
            } else if (this.allowZoomingOut) {
                evt.stopPropagation();
                this.zoomOut(evt);
            }
        },

        setBackground: function() {
            var backgroundImageUrl = this.model.get('background_image_url');

            if (backgroundImageUrl) {
                this.loadMapFromUrl(backgroundImageUrl);
            } else {
                this.showPlaceholder();
            }
        },

        showPlaceholder: function() {
            $('.' + this.placeholderClass).removeClass('hidden');
        },

        hidePlaceholder: function() {
            $('.' + this.placeholderClass).addClass('hidden');
        },

        makeImagesClickable: function() {
            var _this = this;
            $(this.mapEl).on('click', 'img', function(event) {
                if ($(this).data('clickEnabled')) {
                    _this.trigger(MapView.MAP_WAS_CLICKED, {
                        x: event.pageX,
                        y: event.pageY
                    });
                }
            });
        },

        makeActiveImageClickable: function() {
            var image = this.getActiveImage();
            image.data('clickEnabled', true);
        },

        makeActiveImageSelectable: function() {
            var _this = this;
            var image = this.getActiveImage();
            image.selectable({
                start: function(event) {
                    _this.startPosition = {x: event.pageX, y: event.pageY};
                },
                stop: function(event) {
                    if (!$(this).selectable('option', 'disabled')) {
                        _this.trigger(MapView.DRAGGING_FINISHED, [
                            _this.startPosition,
                            {x: event.pageX, y: event.pageY}
                        ]);
                    }
                }
            });
        },

        getActiveImage: function() {
            return $(this.mapEl + " > img.active");
        },

        getImageForTimeStep: function(stepNum) {
            return $('img[data-id="' + (stepNum) + '"]');
        },

        timeStepIsLoaded: function(stepNum) {
            var step = this.getImageForTimeStep(stepNum);
            return step && step.length;
        },

        /*
         Show the image for time step with ID `stepNum`.

         Triggers:
            - `MapView.FRAME_CHANGED` after the image has loaded.
         */
        showImageForTimeStep: function(stepNum) {
            var mapImages = this.map.find('img');

            // Show the map div if this is the first image of the run.
            if (mapImages.length === 1) {
                this.map.show();
            }

            var stepImage = this.getImageForTimeStep(stepNum);

            // The image isn't loaded.
            if (stepImage.length === 0) {
                alert("An animation error occurred.");
                console.log('Could not load image for timestep: ' + stepNum);
                return;
            }

            var imagesToHide = mapImages.not(stepImage).not('.background');

            // Hide all images in the map div other than the background and the
            // image for the current step.
            imagesToHide.addClass('hidden');
            imagesToHide.removeClass(this.activeFrameClass);

            stepImage.addClass(this.activeFrameClass);
            stepImage.removeClass('hidden');

            this.trigger(MapView.FRAME_CHANGED);
        },

        /*
         Given the length of time the last timestep request took `requestTime`,
         calculate the timeout value for displaying that step.

         If `requestTime` was less than the threshold, then use the difference
         between the threshold value and `requestTime` as the timeout.
         Otherwise, use a timeout of 0, since the request has taken long enough.
          */
        getAnimationTimeout: function(requestTime) {
            // Get the number of MS the last request took.
            requestTime = requestTime || 0;
            var threshold = this.animationThreshold;
            return requestTime < threshold ? threshold - requestTime : 0;
        },

        addImageForTimeStep: function(timeStep) {
            var _this = this;
            var map = $(this.mapEl);
            var requestTime = timeStep.get('requestTime');

            var img = $('<img>').attr({
                'class': 'frame',
                'data-id': timeStep.id,
                'src': timeStep.get('url')
            }).addClass('hidden');

            img.appendTo(map);

            $(img).imagesLoaded(function() {
                // TODO: Check how much time has passed after next time
                // // step is ready. If longer than N, show the image
                // immediately. Otherwise, set a delay and then show image.

                // TODO: Make the timeout value configurable.
                setTimeout(_this.showImageForTimeStep,
                           _this.getAnimationTimeout(requestTime),
                           [timeStep.id]);
            });
        },

        addTimeStep: function(timeStep) {
            var imageExists = this.getImageForTimeStep(timeStep.id).length;

            // We must be playing a cached model run because the image already
            // exists. In all other cases the image should NOT exist.
            if (imageExists) {
                setTimeout(this.showImageForTimeStep,
                           // Use 0 since this was a cached time step.
                           this.getAnimationTimeout(0),
                           [timeStep.id]);
                return;
            }

            this.addImageForTimeStep(timeStep);
        },

        // Clear out the current frames.
        clear: function(opts) {
            var map = $(this.mapEl);
            opts = opts || {};

            if (opts.clearBackground) {
                map.find('img').remove();
            } else {
                map.find('img').not('.background').remove();
            }
        },

        getBackground: function() {
            return $(this.mapEl).find('img.background')[0];
        },

        getSize: function() {
            var image = $('.background');
            return {height: image.height(), width: image.width()};
        },

        getPosition: function() {
            return this.getActiveImage().position();
        },

        getBoundingBox: function() {
            var pos = this.getPosition();
            var size = this.getSize();

            return [
                {x: pos.left, y: pos.top},
                {x: pos.left + size.width, y: pos.top + size.height}
            ];
        },

        removeCursorClasses: function() {
            for (var i = 0; i < this.cursorClasses.length; i++) {
                var cls = this.cursorClasses[i];
                $(this.mapEl).removeClass(cls);
            }
        },

        setZoomingInCursor: function() {
<<<<<<< HEAD
            $(this.mapEl).addClass('zooming-in');
=======
            $(this.mapEl).addClass('zooming-in-cursor');
>>>>>>> c43fb158
        },

        setZoomingOutCursor: function() {
            $(this.mapEl).addClass('zooming-out-cursor');
        },

        setRegularCursor: function() {
<<<<<<< HEAD
            $(this.mapEl).addClass('regular');
        },

        setMovingCursor: function() {
            $(this.mapEl).addClass('moving');
        },

        setSpillCursor: function() {
            $(this.mapEl).addClass('spill');
=======
            $(this.mapEl).addClass('regular-cursor');
        },

        setMovingCursor: function() {
            $(this.mapEl).addClass('moving-cursor');
        },

        setSpillCursor: function() {
            $(this.mapEl).addClass('spill-cursor');
>>>>>>> c43fb158
            this.canDrawSpill = true;
        },

        unsetSpillCursor: function() {
<<<<<<< HEAD
            $(this.mapEl).removeClass('spill');
=======
            $(this.mapEl).removeClass('spill-cursor');
>>>>>>> c43fb158
            this.canDrawSpill = false;
        },

        getRect: function(rect) {
            var newStartPosition, newEndPosition;

            // Do a shallow object copy, so we don't modify the original.
            if (rect.end.x > rect.start.x || rect.end.y > rect.start.y) {
                newStartPosition = $.extend({}, rect.start);
                newEndPosition = $.extend({}, rect.end);
            } else {
                newStartPosition = $.extend({}, rect.end);
                newEndPosition = $.extend({}, rect.start);
            }

            return {start: newStartPosition, end: newEndPosition};
        },

        // Adjust a selection rectangle so that it fits within the bounding box.
        getAdjustedRect: function(rect) {
            var adjustedRect = this.getRect(rect);
            var bbox = this.getBoundingBox();

            // TOOD: This looks wrong. Add tests.
            if (adjustedRect.start.x > bbox[0].x) {
                adjustedRect.start.x = bbox[0].x;
            }
            if (adjustedRect.start.y < bbox[0].y) {
                adjustedRect.start.y = bbox[0].y;
            }

            if (adjustedRect.end.x < bbox[1].x) {
                adjustedRect.end.x = bbox[1].x;
            }
            if (adjustedRect.end.y > bbox[1].y) {
                adjustedRect.end.y = bbox[1].y;
            }

            return adjustedRect;
        },

        isPositionInsideMap: function(position) {
            var bbox = this.getBoundingBox();
            return (position.x > bbox[0].x && position.x < bbox[1].x &&
                position.y > bbox[0].y && position.y < bbox[1].y);
        },

        isRectInsideMap: function(rect) {
            var _rect = this.getRect(rect);

            return this.isPositionInsideMap(_rect.start) &&
                this.isPositionInsideMap(_rect.end);
        },

        nextTimeStepReady: function() {
            this.addTimeStep(this.gnomeRun.getCurrentTimeStep());
        },

        loadMapFromUrl: function(url) {
            var _this = this;

            this.hidePlaceholder();

            var map = $(this.mapEl);
            map.find('.background').remove();

            var background = $('<img>').attr({
                class: 'background',
                src: url
            });

            background.imagesLoaded(function() {
                _this.createCanvases();
                _this.trigger(MapView.READY);
            });

            background.appendTo(map);

            if (this.backgroundOverlay) {
                this.leafletMap.removeLayer(this.backgroundOverlay);
            }

            var viewport = this.getViewport();

            if (viewport) {
                viewport = new L.LatLngBounds(
                    [viewport.sw, [viewport.ne[0], viewport.ne[1] -.2]]);
                this.leafletMap.setView(viewport.getCenter(), 11);
                this.backgroundOverlay = L.imageOverlay(url, viewport);
                this.leafletMap.addLayer(this.backgroundOverlay);
           }
        },

        drawLine: function(ctx, start_x, start_y, end_x, end_y) {
            ctx.lineWidth = 2;
            ctx.beginPath();
            ctx.moveTo(start_x, start_y);
            ctx.lineTo(end_x, end_y);
            ctx.stroke();
            ctx.closePath();
            ctx.beginPath();
            ctx.closePath();
        },

        drawSpill: function(spill) {
            var ctx = this.backgroundCanvas[0].getContext('2d');
            var startX, startY, startZ, endX, endY, endZ;
            var start = spill.get('start_position');
            var end = spill.get('end_position');

            startX = endX = start[0];
            startY = endY = start[1];
            startZ = endZ = start[2];

            if (!startX) {
                return;
            }

            if (end) {
                endX = end[0];
                endY = end[1];
                endZ = end[2];
            }

            var pixelStart = this.pixelsFromCoordinates({
                lat: startY,
                long: startX
            });

            var pixelEnd = this.pixelsFromCoordinates({
                lat: endY,
                long: endX
            });

            if (startX === endX && startY === endY) {
                pixelEnd.x += 2;
                pixelEnd.y += 2;
            }

            this.drawLine(ctx, pixelStart.x, pixelStart.y, pixelEnd.x, pixelEnd.y);
        },

        clearCanvas: function(canvas) {
            var ctx = canvas.getContext('2d');
            ctx.clearRect(0, 0, canvas.width, canvas.height);
        },

        // Draw a mark on the map for each existing spill.
        drawSpills: function(spills) {
            var _this = this;

            if (!this.backgroundCanvas || !this.foregroundCanvas) {
                return;
            }

            this.clearCanvas(this.backgroundCanvas[0]);
            this.clearCanvas(this.foregroundCanvas[0]);

            if (spills === undefined || !spills.length) {
                return;
            }

            spills.forEach(function(spill) {
                _this.drawSpill(spill);
            });
        },

        /*
         Create a foreground canvas and setup event handlers to capture new
         spills added to the map. This canvas is cleared entirely during line
         additions (as the line position changes) and when the form container
         refreshes.

         TODO: Update canvas sizes when window changes.
         */
        createCanvases: function() {
            var _this = this;
            var background = $(this.mapEl).find('.background');

            if (this.backgroundCanvas) {
                $(this.backgroundCanvas).remove();
            }

            if (this.foregroundCanvas) {
                $(this.foregroundCanvas).remove();
            }

            this.backgroundCanvas = $('<canvas>').attr({
                id: 'canvas-background',
                class: 'drawable-background',
                height: background.height(),
                width: background.width()
            });

            this.foregroundCanvas = $('<canvas>').attr({
                id: 'canvas-foreground',
                class: 'drawable-foreground',
                height: background.height(),
                width: background.width()
            });

            this.foregroundCanvas.mousedown(function(ev) {
                if (!_this.canDrawSpill) {
                    return;
                }

                this.pressed = true;
                if (ev.originalEvent['layerX'] != undefined) {
                    this.x0 = ev.originalEvent.layerX;
                    this.y0 = ev.originalEvent.layerY;
                }
                else {
                    // in IE, we use this property
                    this.x0 = ev.originalEvent.x;
                    this.y0 = ev.originalEvent.y;
                }
            });

            // Event handlers to draw new spills
            this.foregroundCanvas.mousemove(function(ev) {
                if (!this.pressed || !_this.canDrawSpill) {
                    return;
                }
                this.moved = true;
                var ctx = this.getContext('2d');
                var xcurr, ycurr;
                if (ev.originalEvent['layerX'] != undefined) {
                    xcurr = ev.originalEvent.layerX;
                    ycurr = ev.originalEvent.layerY;
                }
                else {
                    // in IE, we use this property
                    xcurr = ev.originalEvent.x;
                    ycurr = ev.originalEvent.y;
                }

                ctx.clearRect(0, 0, this.width, this.height);
                _this.drawLine(ctx, this.x0, this.y0, xcurr, ycurr);
            });

            $(this.foregroundCanvas).mouseup(function(ev) {
                if (!this.pressed || !_this.canDrawSpill) {
                    return;
                }
                var canvas = _this.backgroundCanvas[0];
                var ctx = canvas.getContext('2d');
                var offset = $(this).offset();
                var endX = ev.pageX - offset.left;
                var endY = ev.pageY - offset.top;

                _this.drawLine(ctx, this.x0, this.y0, endX, endY);
                _this.clearCanvas(_this.foregroundCanvas[0]);

                if (this.pressed && this.moved) {
                    var start = _this.coordinatesFromPixels({
                        x: this.x0,
                        y: this.y0
                    });
                    var end = _this.coordinatesFromPixels({
                        x: endX,
                        y: endY
                    });

                    _this.trigger(MapView.SPILL_DRAWN, [start.long, start.lat],
                                  [end.long, end.lat]);
                }
                this.pressed = this.moved = false;
            });

            this.backgroundCanvas.appendTo(map);
            this.foregroundCanvas.appendTo(map);
        },

        gnomeRunBegan: function() {
            this.loadMapFromUrl(this.model.get('background_image_url'));
        },

        gnomeRunError: function() {
            this.state.animation.setStopped();
        },

        gnomeRunFinished: function() {
            this.state.animation.setStopped();
        },

        reset: function() {
            this.clear({clearBackground: true});
            this.setBackground();
        },

        pixelsFromCoordinates: function(point) {
            var size = this.getSize();
            var bounds = this.model.get('map_bounds');

            if (!size.height || !size.width) {
                throw new MapViewException('No current image size detected.');
            }

            if (!bounds) {
                throw new MapViewException('Map is missing boundary data.');
            }

            var minLat = bounds[0][1];
            var minLong = bounds[0][0];
            var maxLat = bounds[1][1];
            var maxLong = bounds[2][0];

            var x = ((point.long - minLong) / (maxLong - minLong)) * size.width;
            var y = ((point.lat - minLat) / (maxLat - minLat)) * size.height;

            // Adjust for different origin
            y = -y + size.height;

            return {x: Math.round(x), y: Math.round(y)};
        },

        coordinatesFromPixels: function(point) {
            var size = this.getSize();
            var bounds = this.model.get('map_bounds');

            if (!size.height || !size.width) {
                throw new MapViewException('No current image size detected.');
            }

            var minLat = bounds[0][1];
            var minLong = bounds[0][0];
            var maxLat = bounds[1][1];
            var maxLong = bounds[2][0];

            // Adjust for different origin
            point.y = -point.y + size.height;

            var lat = (maxLat - minLat) * (point.y / size.height) + minLat;
            var lng = (maxLong - minLong) * (point.x / size.width) + minLong;

            return {lat: lat, long: lng};
        }
    }, {
        // Event constants
        DRAGGING_FINISHED: 'mapView:draggingFinished',
        REFRESH_FINISHED: 'mapView:refreshFinished',
        PLAYING_FINISHED: 'mapView:playingFinished',
        FRAME_CHANGED: 'mapView:frameChanged',
        MAP_WAS_CLICKED: 'mapView:mapWasClicked',
        SPILL_DRAWN: 'mapView:spillDrawn',
        READY: 'mapView:ready'
    });

    return {
        MapViewException: MapViewException,
        MapView: MapView
    }
});<|MERGE_RESOLUTION|>--- conflicted
+++ resolved
@@ -98,13 +98,7 @@
 
         cursorStateChanged: function(cursorState) {
             this.removeCursorClasses();
-<<<<<<< HEAD
             this.resetCursorState();
-=======
-
-            // Unset ability to draw a spill on the map.
-            this.unsetSpillCursor();
->>>>>>> c43fb158
 
             switch(cursorState) {
                 case models.CursorState.ZOOMING_IN:
@@ -345,11 +339,7 @@
         },
 
         setZoomingInCursor: function() {
-<<<<<<< HEAD
-            $(this.mapEl).addClass('zooming-in');
-=======
             $(this.mapEl).addClass('zooming-in-cursor');
->>>>>>> c43fb158
         },
 
         setZoomingOutCursor: function() {
@@ -357,17 +347,6 @@
         },
 
         setRegularCursor: function() {
-<<<<<<< HEAD
-            $(this.mapEl).addClass('regular');
-        },
-
-        setMovingCursor: function() {
-            $(this.mapEl).addClass('moving');
-        },
-
-        setSpillCursor: function() {
-            $(this.mapEl).addClass('spill');
-=======
             $(this.mapEl).addClass('regular-cursor');
         },
 
@@ -377,16 +356,11 @@
 
         setSpillCursor: function() {
             $(this.mapEl).addClass('spill-cursor');
->>>>>>> c43fb158
             this.canDrawSpill = true;
         },
 
         unsetSpillCursor: function() {
-<<<<<<< HEAD
-            $(this.mapEl).removeClass('spill');
-=======
             $(this.mapEl).removeClass('spill-cursor');
->>>>>>> c43fb158
             this.canDrawSpill = false;
         },
 
